--- conflicted
+++ resolved
@@ -22,12 +22,9 @@
     "tabulate",
     "gitpython",
     "types-tabulate",
-<<<<<<< HEAD
     "alive_progress"
-=======
     "pydantic",
     "pyyaml",
->>>>>>> f2796757
 ]
 dynamic = ["version"]
 
