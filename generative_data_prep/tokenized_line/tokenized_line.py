--- conflicted
+++ resolved
@@ -225,11 +225,7 @@
 
     @property
     def pad_tokens(self):
-<<<<<<< HEAD
-        """The number of completion tokens in this sequence."""
-=======
         """The number of padding tokens in this sequence."""
->>>>>>> 64936555
         return sum(token.token_type_id == TokenTypeIds.PADDING for token in self.tokens)
 
     def is_packed(self) -> bool:
