"""Copyright 2023 SambaNova Systems, Inc.

Licensed under the Apache License, Version 2.0 (the "License");
you may not use this file except in compliance with the License.
You may obtain a copy of the License at

    http://www.apache.org/licenses/LICENSE-2.0

Unless required by applicable law or agreed to in writing, software
distributed under the License is distributed on an "AS IS" BASIS,
WITHOUT WARRANTIES OR CONDITIONS OF ANY KIND, either express or implied.
See the License for the specific language governing permissions and
limitations under the License.


Data preparation pipeline for converting a jsonl file to tokenized hdf5 files consumable by SambaSuite.
"""

import concurrent.futures
import json
import logging
import multiprocessing
import os
import random
import shutil
import time
from sys import platform
from typing import Any, Dict, Iterable, List, Optional, Tuple, Union

import numpy as np
import psutil
<<<<<<< HEAD
from alive_progress import alive_bar
=======
import yaml
>>>>>>> f2796757
from transformers import PretrainedConfig, PreTrainedTokenizerBase


from generative_data_prep.data_prep import data_prep_main
from generative_data_prep.processors.metrics import Metrics
from generative_data_prep.utils import (
    BoundaryType,
    PackingConfig,
    balance_hdf5_files,
    execute_and_return_stdout,
    large_file_shuffle,
    log_sep_str,
    verify_output_dir,
    verify_output_file,
)

LOGGER = logging.getLogger("generative_data_prep_logger")


def split_file_linux(num_splits: int, input_file_path: str, split_dir: str) -> None:
    """Split the [input_file_path] into num_splits and places it in [split_dir].

    Args:
        num_splits (int): number of output file splits
        input_file_path (str): input jsonl file path
        split_dir (str): The directory to place all the outputted splits
    """
    split_command = f"split -d -n r/{num_splits} {input_file_path} {split_dir}/"
    execute_and_return_stdout(split_command)


def check_RAM(input_file_size_in_bytes: int):
    """Check to make sure there is enough RAM on the system to fit [input_file_size_in_bytes].

    Args:
        input_file_size_in_bytes: number of bytes in input file
    """
    available_RAM_in_bytes = psutil.virtual_memory().available
    shuffle_on_RAM = available_RAM_in_bytes > input_file_size_in_bytes
    err_msg = "you specified --shuffle=on_RAM, but there is not enough space on RAM to shuffle your file, available"
    err_msg += f"_RAM_in_bytes: {available_RAM_in_bytes} < input_file_size_in_bytes: {input_file_size_in_bytes}"
    if not shuffle_on_RAM:
        raise MemoryError("Not enough memory to shuffle load data onto RAM")


def rename_files(
    input_file_path: str,
    split_dir: str,
    train_count: int,
    dev_count: int,
    test_count: int,
    num_splits: int,
    test_dir: str,
    overwrite_output_path: bool,
) -> List[str]:
    """Take all the files in [split_dir] and renames them.

    Rename [train_count] of them to have train in the name, [dev_count] of them to have de in the name
    and places [test_count] of them into the test_dir

    Args:
        input_file_path: path to the input file
        split_dir: input directory that contains split files
        train_count: number of files to rename with train
        dev_count: number of files to rename with dev
        test_count: number of times to place into test directory
        test_dir: directory to place test files
        num_splits: number of splits that are in [split_dir]
        overwrite_output_path: If we can overwrite files
    """
    file_ext = os.path.splitext(input_file_path)[1]
    # rename the files to include 'train' and 'test'
    files_to_tokenize = []
    num_digits = len(str(num_splits))
    for i in range(num_splits):
        if i < train_count:
            new_name = f"train_{i+1}_of_{train_count}{file_ext}"
        elif i < train_count + test_count:
            new_name = f"test_{i-train_count+1}_of_{test_count}{file_ext}"
        else:
            new_name = f"dev_{i-train_count-test_count+1}_of_{dev_count}{file_ext}"

        new_file_path = os.path.join(split_dir, new_name)

        if os.path.exists(new_file_path) and not overwrite_output_path:
            err_msg = f"{new_file_path} already exists, and you are trying to overwrite it."
            err_msg += " To fix this error either specify --overwrite_output_path or move the conflicting file"
            raise ValueError(err_msg)

        os.rename(os.path.join(split_dir, str(i).zfill(max(2, num_digits))), new_file_path)
        if train_count <= i < train_count + test_count:
            os.rename(os.path.join(split_dir, new_name), os.path.join(test_dir, new_name))
        else:
            files_to_tokenize.append(new_name)
    return files_to_tokenize


def estimate_total_num_articles(files_to_tokenize, split_dir):
    """Estimates the total number of articles based on number of artiles in first split times number of splits.

    Args:
        files_to_tokenize: List of files to tokenize.
        split_dir: Directory where the split files are located.

    Returns:
        Estimate of the total number of articles needed to tokenize
    """
    lines_per_file = 0
    with open(os.path.join(split_dir, files_to_tokenize[0]), "r") as file:
        for _ in file:
            lines_per_file += 1

    return lines_per_file * len(files_to_tokenize)


def get_split_counts(
    input_file_size_in_gb: float,
    num_training_splits: Optional[int],
    num_dev_splits: Optional[int],
    num_test_splits: Optional[int],
    dev_ratio: Optional[float],
    test_ratio: Optional[float],
) -> Tuple[int, int, int, int]:
    """Based on the input arguments, returns the number number of output files to split into train, dev and test.

    If the splits are specified directly in the arguments, they are returned.
    If the ratios are specified the number of splits are calculated using num_training_splits.
    Only specify one of the two options
        num_training_splits and num_dev_splits and num_test_splits
            or
        num_training_splits and dev_ratio and test_ratio


    Args:
        input_file_size_in_gb: the size of the input file in gigabytes
        num_training_splits: number of training splits
        num_dev_splits: number of dev splits
        num_test_splits: number of test splits
        dev_ratio: ratio of dev splits
        test_ratio: ratio of test splits

    Returns:
        train_count, dev_count, test_count, num_splits
    """
    if num_training_splits is not None and num_test_splits is not None and num_dev_splits is not None:
        if test_ratio is not None:
            raise ValueError("you included the flag num_test_splits, so you can not specify the flag --test_ratio")
        if dev_ratio is not None:
            raise ValueError("you included the flag num_dev_splits, so you can not specify the flag --dev_ratio")
        train_count = num_training_splits
        test_count = num_test_splits
        dev_count = num_dev_splits
        num_splits = train_count + test_count + dev_count
    else:
        if num_test_splits is not None:
            err_msg = "You included the flag --num_test_splits, but did not include --num_dev_splits, or"
            err_msg += " --num_training_splits. If you want to use any of these flags, you must include all of them."
            raise ValueError(err_msg)
        if num_dev_splits is not None:
            err_msg = "You included the flag --num_dev_splits, but did not include --num_training_splits, "
            err_msg += "or --num_test_splits. If you want to use any of these flags, you must include all of them."
            raise ValueError(err_msg)

        dev_ratio = dev_ratio if dev_ratio is not None else 0.0
        test_ratio = test_ratio if test_ratio is not None else 0.0

        # determine number of train and test files
        if num_training_splits is None:
            # number of splits by default
            if input_file_size_in_gb < 10:
                train_count = 32
            elif input_file_size_in_gb < 100:
                train_count = 128
            else:
                train_count = 256
        else:
            train_count = num_training_splits

        num_splits = int(train_count / (1 - dev_ratio - test_ratio))
        test_count = int(num_splits * test_ratio)
        dev_count = num_splits - test_count - train_count

    return train_count, dev_count, test_count, num_splits


def data_prep_main_helper(args: Iterable[Any]):
    """Helper function to apply the star operator on the arguments when calling the data_prep_main function."""
    return data_prep_main(*args)


def multiprocess_data_prep(  # noqa: C901
    files_to_tokenize: List[str],
    split_dir: str,
    hdf5_dir: str,
    max_seq_length: int,
    input_packing_config: PackingConfig,
    packing_boundary: BoundaryType,
    attention_boundary: BoundaryType,
    prompt_keyword: str,
    completion_keyword: str,
    disable_space_separator: bool,
    keep_prompt_only_sequences: bool,
    tokenizer: PreTrainedTokenizerBase,
    num_workers: int,
    input_file_size_in_gb: float,
    dataset_metadata_json: Optional[Dict[str, Union[str, int, bool, None]]] = None,
    category_to_id: Optional[Dict[str, int]] = None,
    prompt_prefix: Optional[str] = None,
    prompt_postfix: Optional[str] = None,
) -> Tuple[List[str], List[str], Metrics]:
    """Tokenizes all the files in files_to_tokenize efficiently using multirpocessing library.

    Args:
        files_to_tokenize: List of files to tokenize.
        split_dir: Directory that contains the files to tokenize.
        hdf5_dir: Directory to output tokenized hdf5 files.
        max_seq_length: Maximum sequence length of the model.
        input_packing_config: Packing style used during tokenization.
        packing_boundary: How to define the boundary when packing tokens.
        attention_boundary: How to define the boundary when attending to tokens.
        prompt_keyword: The keyword used to extract prompt from jsonl.
        completion_keyword: The keyword used to extract completion from jsonl.
        disable_space_separator: If true do not add space separators.
        keep_prompt_only_sequences: If true does not drop prompt-only sequences.
        tokenizer: The tokenizer to use for tokenizing text.
        num_workers: Number of workers to use for multiprocessing
        input_file_size_in_gb: Size of the input file in gigabytes.
        category_to_id: Dictionary that maps category names to ids.
        prompt_prefix: text to add before the prompt, for chatML conventions use.
        prompt_postfix: text to add after the prompt, for chatML conventions use.

    Returns:
        List of output training and dev hdf5 file paths, and the metrics associated with tokenization
    """
    if input_file_size_in_gb > 10:
        log_sep_str()
        warning_msg = f"WARNING: your input file size is {input_file_size_in_gb} GB, "
        warning_msg += "this is large and may take up a lot of your machines resources for a long time."
        LOGGER.warning(warning_msg)
    log_sep_str()
    LOGGER.info(f"Running tokenization jobs locally, There are {num_workers} processes working on it.")
    sub_input_file_paths = list(map(lambda file_name: os.path.join(split_dir, file_name), files_to_tokenize))
    sub_output_file_paths = list(
        map(
            lambda file_name: os.path.join(hdf5_dir, f"{os.path.splitext(file_name)[0]}.hdf5"),
            files_to_tokenize,
        )
    )
    train_hdf5_files = list(filter(lambda file_name: "train" in file_name, sub_output_file_paths))
    dev_hdf5_files = list(filter(lambda file_name: "dev" in file_name, sub_output_file_paths))
    total_num_articles = estimate_total_num_articles(files_to_tokenize, split_dir)
    # create manager for shared variables to keep track of tokenization progress
    manager = multiprocessing.Manager()
    num_tokenized_articles_lock = manager.Lock()
    num_tokenized_articles = manager.Value(int, 0)
    prev_num_tokenized_articles = 0
    # Submit multiprocessing workers
    executor = concurrent.futures.ProcessPoolExecutor(max_workers=num_workers)
    futures = []
    for input_file_path, output_file_path in zip(sub_input_file_paths, sub_output_file_paths):
<<<<<<< HEAD
        futures.append(
            executor.submit(
                data_prep_main_helper,
                (
                    True,
                    tokenizer,
                    input_file_path,
                    output_file_path,
                    max_seq_length,
                    input_packing_config,
                    packing_boundary,
                    attention_boundary,
                    disable_space_separator,
                    keep_prompt_only_sequences,
                    prompt_keyword,
                    completion_keyword,
                    num_tokenized_articles,
                    num_tokenized_articles_lock,
                    category_to_id,
                    prompt_prefix,
                    prompt_postfix,
                ),
=======
        dataset_type = None
        if output_file_path in train_hdf5_files:
            dataset_type = "train"
        elif output_file_path in dev_hdf5_files:
            dataset_type = "dev"
        data_prep_main_args_list.append(
            (
                True,
                tokenizer,
                input_file_path,
                output_file_path,
                max_seq_length,
                input_packing_config,
                packing_boundary,
                attention_boundary,
                disable_space_separator,
                keep_prompt_only_sequences,
                prompt_keyword,
                completion_keyword,
                category_to_id,
                prompt_prefix,
                prompt_postfix,
                dataset_type,
>>>>>>> f2796757
            )
        )

    broken_process_indices = []
    broken_process_pool_exc: Optional[BaseException] = None
    metrics = Metrics()
<<<<<<< HEAD
    # Loop while processes are running, update progress bar.
    with alive_bar(total_num_articles) as bar:
        while True:
            for i, future in enumerate(futures):
                if future.done():
                    try:
                        metrics += future.result()
                    except Exception as exc:
                        if isinstance(exc, concurrent.futures.process.BrokenProcessPool):
                            broken_process_indices.append(str(i))
                            broken_process_pool_exc = exc
                        else:
                            # If any process fails with NOT a BrokenProcessPool, show this error instead.
                            log_sep_str()
                            err_msg_1 = f"Process {i} failed with the exception below."
                            err_msg_2 = (
                                "If the error is a MemoryError, reduce the number of workers to limit your RAM usage."
                            )
                            LOGGER.error(f"\n\n{err_msg_1}\n{err_msg_2}")
                            raise exc from None
                        # if no "interesting" exceptions are found, raise the BrokenProcessPool Exception
                        if len(broken_process_indices) > 0:
                            log_sep_str()
                            LOGGER.error(
                                f'\n\nProcesses {", ".join(broken_process_indices)} failed with the exception:'
                            )
                            assert broken_process_pool_exc is not None  # nosec: B101
                            raise broken_process_pool_exc from None
            # If all the processes are done, break the loop
            if all(future.done() for future in futures):
                break
            # Update the progress bar with how every many new articles were tokenized
            with num_tokenized_articles_lock:
                num_new_tokenized_articles = num_tokenized_articles.value - prev_num_tokenized_articles
                bar(num_new_tokenized_articles)
                print(f'Progress: {num_tokenized_articles.value} / {total_num_articles}')
                prev_num_tokenized_articles = num_tokenized_articles.value

            time.sleep(1)

    executor.shutdown()
    manager.shutdown()
=======
    max_batch_size_train = None
    max_batch_size_dev = None
    # search for any "interesting" exception (a non-BrokenProcessPool Exception)
    for i, future in enumerate(futures):
        try:
            indiv_metric = future.result()
            if indiv_metric.dataset_type == "train":
                if max_batch_size_train is None:
                    max_batch_size_train = indiv_metric.sequences
                else:
                    max_batch_size_train = min(max_batch_size_train, indiv_metric.sequences)
            elif indiv_metric.dataset_type == "dev":
                if max_batch_size_dev is None:
                    max_batch_size_dev = indiv_metric.sequences
                else:
                    max_batch_size_dev = min(max_batch_size_dev, indiv_metric.sequences)
            metrics += indiv_metric
        except Exception as exc:
            if isinstance(exc, concurrent.futures.process.BrokenProcessPool):
                broken_process_indices.append(str(i))
                broken_process_pool_exc = exc
            else:
                log_sep_str()
                err_msg_1 = f"Process {i} failed with the exception below."
                err_msg_2 = "If the error is a MemoryError, reduce the number of workers to limit your RAM usage."
                LOGGER.error(f"\n\n{err_msg_1}\n{err_msg_2}")
                raise exc from None
    # if no "interesting" exceptions are found, raise the BrokenProcessPool Exception
    if len(broken_process_indices) > 0:
        log_sep_str()
        LOGGER.error(f'\n\nProcesses {", ".join(broken_process_indices)} failed with the following exception:')
        assert broken_process_pool_exc is not None  # nosec: B101
        raise broken_process_pool_exc from None

    if dataset_metadata_json is not None:
        dataset_metadata_json["max_batch_size_train"] = max_batch_size_train
        dataset_metadata_json["max_batch_size_dev"] = max_batch_size_dev

>>>>>>> f2796757
    return train_hdf5_files, dev_hdf5_files, metrics


def pipeline_main(  # noqa: C901
    input_file_path: str,
    tokenizer: PreTrainedTokenizerBase,
    model_config: PretrainedConfig,
    output_dir: str,
    disable_space_separator: bool,
    keep_prompt_only_sequences: bool,
    prompt_keyword: str,
    completion_keyword: str,
    shuffle: str,
    overwrite_output_path: bool,
    num_workers: int,
    do_not_balance_hdf5: bool,
    keep_split_jsonls: bool,
    max_seq_length: int,
    input_packing_config: PackingConfig,
    packing_boundary: BoundaryType,
    attention_boundary: BoundaryType,
    num_training_splits: Optional[int],
    num_dev_splits: Optional[int],
    num_test_splits: Optional[int],
    dev_ratio: Optional[float],
    test_ratio: Optional[float],
    category_to_id: Optional[Dict[str, int]] = None,
    prompt_prefix: Optional[str] = None,
    prompt_postfix: Optional[str] = None,
):
    """Endpoint for preparing data, shuffles, splits and tokenize input file.

    Args:
        input_file_path: Input file path of text to tokenize.
        tokenizer: Tokenizer used to tokenize text, with encode function.
        output_dir: Directory to output all the tokenized hdf5 and logs.
        disable_space_separator: If true do not add spaces between prompt and completion.
        keep_prompt_only_sequences: If true does not drop sequences that only have prompt tokens.
        prompt_keyword: The keyword used to extract prompt from jsonl.
        completion_keyword: The keyword used to extract completion from jsonl.
        shuffle: What kind of shuffling to perform, from [on_RAM, large_file, False]
        overwrite_output_path: Whether the output path should be deleted and over-written
        num_workers: Number of workers to use for multiprocessing
        do_not_balance_hdf5: If true, do not re-balance hdf5 files.
        keep_split_jsonls: If true, do not delete split jsonl files.
        max_seq_length: Maximum sequence length of the model.
        input_packing_config: Packing style used during tokenization.
        packing_boundary: How to define the boundary when packing text.
        attention_boundary: How to define the boundary of what tokens are attended to.
        split_dir: input directory that contains split files
        train_count: number of files to rename with train
        dev_count: number of files to rename with dev
        test_count: number of times to place into test directory
        test_dir: directory to place test files
        num_splits: number of splits that are in [split_dir]
        overwrite_output_path: If we can overwrite files

        num_training_splits: Number of training splits to create.
        num_dev_splits: Number of dev (evaluation) splits to create.
        num_test_splits: Number of test splits to create.
        dev_ratio: Ratio of data to use for dev (evaluation).
        test_ratio: Ratio of data to use as test.
        category_to_id: Dictionary that maps category string names to IDs.
        prompt_prefix: text to add before the prompt, for chatML conventions use.
        prompt_postfix: text to add after the prompt, for chatML conventions use.

    Raises:
        RuntimeError: If shuffling on RAM is not possible

    Returns:
        Metrics associated with tokenization
    """
    # print input file information
    dataset_metadata_json = {
        "max_seq_length": max_seq_length,
        "token_type_ids": True,
        "vocab_size": tokenizer.vocab_size,
        "tokenizer_model_type": str(type(model_config)),
    }
    input_file_size_in_bytes = os.stat(input_file_path).st_size
    input_file_size_in_gb = input_file_size_in_bytes / (1024**3)
    log_message = f"Size of input jsonl file is: {round(input_file_size_in_gb, 2)} GB"
    log_message += f" ({round(input_file_size_in_bytes / (1024**2), 2)} MB)"
    log_sep_str()
    LOGGER.info(log_message)
    if input_file_size_in_bytes <= 1:
        raise ValueError(f"your inputted file {input_file_path} is empty")

    train_count, dev_count, test_count, num_splits = get_split_counts(
        input_file_size_in_gb,
        num_training_splits,
        num_dev_splits,
        num_test_splits,
        dev_ratio,
        test_ratio,
    )
    dataset_metadata_json["number_of_training_files"] = train_count
    dataset_metadata_json["number_of_dev_files"] = dev_count
    dataset_metadata_json["number_of_test_files"] = test_count

    split_dir = os.path.join(output_dir, "splits")
    verify_output_dir(split_dir, False)

    tokenizer_dir = os.path.join(output_dir, "tokenizer")
    verify_output_dir(tokenizer_dir, True)
    tokenizer.save_pretrained(tokenizer_dir)
    model_config_path = os.path.join(tokenizer_dir, "config.json")
    model_config.to_json_file(model_config_path)

    if category_to_id is not None:
        category_to_id_output_file_path = os.path.join(output_dir, "category_to_id.json")
        verify_output_file(category_to_id_output_file_path, overwrite_output_path)
        with open(category_to_id_output_file_path, "w") as f:
            json.dump(category_to_id, f)

    test_dir = os.path.join(output_dir, "test_files")
    if test_count > 0:
        verify_output_dir(test_dir, False)

    # Shuffle and split the input file
    # =========================================================
    # Case 1: large file shuffle specified. REQUIRES: linux OS
    if shuffle == "large_file":
        err_msg = "You specified --shuffle=large_file, but this is only supported on linux operating systems, "
        err_msg += f"your operating system is {platform}. Please change the flag to --shuffle=on_RAM or --shuffle=False"
        if "linux" not in platform.lower():
            raise OSError(err_msg)
        split_dir = large_file_shuffle(input_file_path, output_dir, False, num_splits)

    # Case 2: Shuffling on RAM with linux OS
    elif shuffle == "on_RAM" and "linux" in platform.lower():
        check_RAM(input_file_size_in_bytes)
        log_sep_str()
        LOGGER.info("Shuffling input file, please be patient.")
        file_ext = os.path.splitext(input_file_path)[1]
        shuffle_file_path = os.path.join(output_dir, f"tmp_shuf{file_ext}")
        shuffle_command = f"shuf {input_file_path} > {shuffle_file_path}"
        try:
            out = execute_and_return_stdout(shuffle_command)
            err_msg = f"Shuffle command killed, with print stdout:{out.stdout} stderr:{out.stderr}"
            if "killed" in out.stdout or "killed" in out.stderr:
                raise MemoryError(err_msg)
        except Exception as e:
            err_msg = f"Failed with exception {e}, shuffling on RAM is not possible,"
            err_msg += " try specifying argument --shuffle=large_file"
            raise RuntimeError(err_msg)
        split_file_linux(num_splits, shuffle_file_path, split_dir)
        os.remove(shuffle_file_path)

    # Case 3: shuffle on RAM without linux OS
    elif shuffle == "on_RAM" and "linux" not in platform.lower():
        check_RAM(input_file_size_in_bytes)
        lines = open(input_file_path).readlines()
        random.shuffle(lines)
        splits = np.array_split(lines, num_splits)
        num_digits = len(str(num_splits))
        for i, split in enumerate(splits):
            out_file_path = os.path.join(split_dir, str(i).zfill(max(2, num_digits)))
            with open(out_file_path, "w") as out_file:
                out_file.writelines(split)

    # Case 4: Do not shuffle, split file without linux OS
    elif shuffle == "False" and "linux" not in platform.lower():
        log_sep_str()
        LOGGER.warning("WARNING: you did not specify the --shuffle flag, so no shuffling was done!")
        out_files = []
        num_digits = len(str(num_splits))
        for i in range(num_splits):
            out_file_path = os.path.join(split_dir, str(i).zfill(max(2, num_digits)))
            out_files.append(out_file_path)
            with open(out_file_path, "w") as _:
                pass

        with open(input_file_path, "r") as input_file:
            for i, line in enumerate(input_file):
                with open(out_files[i % len(out_files)], "a") as out_f:
                    out_f.write(line)

    # Case 5: Do not shuffle, split file with linux OS
    elif shuffle == "False" and "linux" in platform.lower():
        log_sep_str()
        LOGGER.warning("WARNING: you did not specify the --shuffle flag, so no shuffling was done!")
        split_file_linux(num_splits, input_file_path, split_dir)

    # rename files to include the corresponding names of 'test', 'dev' and 'train'
    files_to_tokenize = rename_files(
        input_file_path,
        split_dir,
        train_count,
        dev_count,
        test_count,
        num_splits,
        test_dir,
        overwrite_output_path,
    )

    train_hdf5_files, dev_hdf5_files, metrics = multiprocess_data_prep(
        files_to_tokenize,
        split_dir,
        output_dir,
        max_seq_length,
        input_packing_config,
        packing_boundary,
        attention_boundary,
        prompt_keyword,
        completion_keyword,
        disable_space_separator,
        keep_prompt_only_sequences,
        tokenizer,
        num_workers,
        input_file_size_in_gb,
        dataset_metadata_json,
        category_to_id,
        prompt_prefix,
        prompt_postfix,
    )

    log_sep_str()
    LOGGER.info(f"Tokenization is complete, the output dataset is located at: {output_dir}")

    # Balance hdf5 files so they all have the same number of sequences to within 1
    if do_not_balance_hdf5:
        log_sep_str()
        warning = "WARNING: Skipping balancing hdf5 files, this is not recommended because during "
        warning += 'distributed training some workers will train on some data more than once per "epoch".'
        LOGGER.warning(warning)

    else:
        log_sep_str()
        LOGGER.info("Balancing hdf5 files to ensure they have the same number of sequences.")
        balance_hdf5_files(train_hdf5_files, dataset_metadata_json, "train")
        balance_hdf5_files(dev_hdf5_files, dataset_metadata_json, "dev")

    if not keep_split_jsonls:
        shutil.rmtree(split_dir)

    metadata_file_path = os.path.join(output_dir, "metadata.yaml")
    with open(metadata_file_path, "w") as file:
        yaml.dump(dataset_metadata_json, file, default_flow_style=False)

    return metrics<|MERGE_RESOLUTION|>--- conflicted
+++ resolved
@@ -29,11 +29,8 @@
 
 import numpy as np
 import psutil
-<<<<<<< HEAD
 from alive_progress import alive_bar
-=======
 import yaml
->>>>>>> f2796757
 from transformers import PretrainedConfig, PreTrainedTokenizerBase
 
 
@@ -294,7 +291,11 @@
     executor = concurrent.futures.ProcessPoolExecutor(max_workers=num_workers)
     futures = []
     for input_file_path, output_file_path in zip(sub_input_file_paths, sub_output_file_paths):
-<<<<<<< HEAD
+        dataset_type = None
+        if output_file_path in train_hdf5_files:
+            dataset_type = "train"
+        elif output_file_path in dev_hdf5_files:
+            dataset_type = "dev"
         futures.append(
             executor.submit(
                 data_prep_main_helper,
@@ -316,46 +317,34 @@
                     category_to_id,
                     prompt_prefix,
                     prompt_postfix,
+                    dataset_type
                 ),
-=======
-        dataset_type = None
-        if output_file_path in train_hdf5_files:
-            dataset_type = "train"
-        elif output_file_path in dev_hdf5_files:
-            dataset_type = "dev"
-        data_prep_main_args_list.append(
-            (
-                True,
-                tokenizer,
-                input_file_path,
-                output_file_path,
-                max_seq_length,
-                input_packing_config,
-                packing_boundary,
-                attention_boundary,
-                disable_space_separator,
-                keep_prompt_only_sequences,
-                prompt_keyword,
-                completion_keyword,
-                category_to_id,
-                prompt_prefix,
-                prompt_postfix,
-                dataset_type,
->>>>>>> f2796757
             )
         )
 
     broken_process_indices = []
     broken_process_pool_exc: Optional[BaseException] = None
     metrics = Metrics()
-<<<<<<< HEAD
+    max_batch_size_train = None
+    max_batch_size_dev = None
     # Loop while processes are running, update progress bar.
     with alive_bar(total_num_articles) as bar:
         while True:
             for i, future in enumerate(futures):
                 if future.done():
                     try:
-                        metrics += future.result()
+                        indiv_metric = future.result()
+                        if indiv_metric.dataset_type == "train":
+                            if max_batch_size_train is None:
+                                max_batch_size_train = indiv_metric.sequences
+                            else:
+                                max_batch_size_train = min(max_batch_size_train, indiv_metric.sequences)
+                        elif indiv_metric.dataset_type == "dev":
+                            if max_batch_size_dev is None:
+                                max_batch_size_dev = indiv_metric.sequences
+                            else:
+                                max_batch_size_dev = min(max_batch_size_dev, indiv_metric.sequences)
+                        metrics += indiv_metric
                     except Exception as exc:
                         if isinstance(exc, concurrent.futures.process.BrokenProcessPool):
                             broken_process_indices.append(str(i))
@@ -388,49 +377,14 @@
                 prev_num_tokenized_articles = num_tokenized_articles.value
 
             time.sleep(1)
-
-    executor.shutdown()
-    manager.shutdown()
-=======
-    max_batch_size_train = None
-    max_batch_size_dev = None
-    # search for any "interesting" exception (a non-BrokenProcessPool Exception)
-    for i, future in enumerate(futures):
-        try:
-            indiv_metric = future.result()
-            if indiv_metric.dataset_type == "train":
-                if max_batch_size_train is None:
-                    max_batch_size_train = indiv_metric.sequences
-                else:
-                    max_batch_size_train = min(max_batch_size_train, indiv_metric.sequences)
-            elif indiv_metric.dataset_type == "dev":
-                if max_batch_size_dev is None:
-                    max_batch_size_dev = indiv_metric.sequences
-                else:
-                    max_batch_size_dev = min(max_batch_size_dev, indiv_metric.sequences)
-            metrics += indiv_metric
-        except Exception as exc:
-            if isinstance(exc, concurrent.futures.process.BrokenProcessPool):
-                broken_process_indices.append(str(i))
-                broken_process_pool_exc = exc
-            else:
-                log_sep_str()
-                err_msg_1 = f"Process {i} failed with the exception below."
-                err_msg_2 = "If the error is a MemoryError, reduce the number of workers to limit your RAM usage."
-                LOGGER.error(f"\n\n{err_msg_1}\n{err_msg_2}")
-                raise exc from None
-    # if no "interesting" exceptions are found, raise the BrokenProcessPool Exception
-    if len(broken_process_indices) > 0:
-        log_sep_str()
-        LOGGER.error(f'\n\nProcesses {", ".join(broken_process_indices)} failed with the following exception:')
-        assert broken_process_pool_exc is not None  # nosec: B101
-        raise broken_process_pool_exc from None
-
     if dataset_metadata_json is not None:
         dataset_metadata_json["max_batch_size_train"] = max_batch_size_train
         dataset_metadata_json["max_batch_size_dev"] = max_batch_size_dev
 
->>>>>>> f2796757
+    executor.shutdown()
+    manager.shutdown()
+            
+
     return train_hdf5_files, dev_hdf5_files, metrics
 
 
