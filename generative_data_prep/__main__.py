"""Copyright 2023 SambaNova Systems, Inc.

Licensed under the Apache License, Version 2.0 (the "License");
you may not use this file except in compliance with the License.
You may obtain a copy of the License at

    http://www.apache.org/licenses/LICENSE-2.0

Unless required by applicable law or agreed to in writing, software
distributed under the License is distributed on an "AS IS" BASIS,
WITHOUT WARRANTIES OR CONDITIONS OF ANY KIND, either express or implied.
See the License for the specific language governing permissions and
limitations under the License.


Entry point to the Text Processing Pipeline.
"""
import argparse
import json
import logging
import os
from multiprocessing import cpu_count
from typing import Optional

from transformers import AutoConfig, AutoTokenizer, PreTrainedTokenizerBase

from generative_data_prep.data_prep import data_prep_main, pipeline_main
from generative_data_prep.utils import (
    GPT2_KEY,
    LOGGING_CONFIG,
    TOKENIZER_CLASSES,
    FileExtension,
    add_file_handler,
    data_prep_arg_builder,
    get_config_file_path,
    log_current_datetime,
    log_elapsed_time,
    log_git_commit_hash,
    log_input_args,
    log_metrics,
    log_sep_str,
    verify_input_file,
    verify_output_dir,
    verify_output_file,
)


def add_data_prep_args(subparser: argparse.ArgumentParser):
    """Create the argparser for the generative_data_prep/data_prep/data_prep.py script.

    Args:
        subparser: The parser to add the arguments to.
    """
    subparser.add_argument(
        "--silent",
        default=False,
        action="store_true",
        required=False,
        help="Do not allow this script to print",
    )
    data_prep_arg_builder(subparser)


def add_pipeline_args(subparser: argparse.ArgumentParser):
    """Create the argparser for the generative_data_prep/data_prep/pipeline.py script.

    Args:
        subparser: The parser to add the arguments to
    """
    subparser.add_argument(
        "--num_training_splits",
        default=None,
        type=int,
        required=False,
        help="The number of training files to split input data into. If you specify the --dev_ratio and --test_ratio \
        flags, The total number of splits will be (num_training_splits / (1-dev_ratio-test_ratio)), and the number \
        of dev and test splits are calculated accordingly. If you specify --num_dev_splits and --num_test_splits \
        flags then those will  directory define the number of splits and therefore the ratios. We recommend you do \
        not include this flag and allow it to default, because the number of training splits must be greater than \
        the number of parallel workers and it is best if the number of training splits is a multiple of the number \
        of workers. It defaults to 32 training splits if input_file_size < 10GB, 128 training splits if 10GB < \
        input_file_size <100GB, 256 training splits if 100GB < input_file_size.",  # noqa: E251
    )
    subparser.add_argument(
        "--dev_ratio",
        default=None,
        type=float,
        required=False,
        help="The ratio of data that should be excluded from train set and used for evaluation, defaults to 10%%. If \
        you specify this flag, do not specify --num_dev_splits or --num_test_splits.",  # noqa: E251
    )
    subparser.add_argument(
        "--num_dev_splits",
        default=None,
        type=int,
        required=False,
        help="If you do not specify --dev_ratio, you may specify num_dev_splits. If you include this flag, you must \
        also include the --num_dev_splits and --num_training_splits flags",  # noqa: E251
    )
    subparser.add_argument(
        "--test_ratio",
        default=None,
        type=float,
        required=False,
        help="The ratio of data that should be excluded from train set and is saved for testing. This data is not \
        tokenized and left in jsonl format, defaults to 0%%. If you specify this flag, do not specify \
        --num_dev_splits or --num_test_splits.",  # noqa: E251
    )
    subparser.add_argument(
        "--num_test_splits",
        default=None,
        type=int,
        required=False,
        help="If you do not specify --test_ratio, you may specify num_dev_splits. If you include this flag, you must \
        also include the --num_dev_splits and --num_training_splits flags.",  # noqa: E251
    )
    subparser.add_argument(
        "--shuffle",
        default="False",
        const="False",
        nargs="?",
        choices=["False", "on_RAM", "large_file"],
        help="Choose the on_RAM option if your file is small enough to fit on RAM (If you are not sure if it fits \
        on RAM, default to this flag). If you are running a linux operating system and your file is too large to fit \
        on RAM, please choose large_file option, this will run approximate file shuffling that can handle files of \
        any size. If you want to do large file shuffling but you are not on linux, please shuffle the file before \
        using this script. If the input file should not be shuffled, do not include this flag, it defaults to False.",
    )
    subparser.add_argument(
        "--do_not_balance_hdf5",
        action="store_true",
        help="If you DO NOT want to balance hdf5 files, this is not recommended unless the you are dealing with a \
        huge amount of data (many terabytes), or do not want shuffling among splits.",  # noqa: E251
    )
    subparser.add_argument(
        "--num_workers",
        default=min(cpu_count(), 16),
        type=int,
        required=False,
        help="The number of CPU workers to multi-process run tokenization over, if the previous run failed you need to \
        decrease this number.",  # noqa: E251
    )
    subparser.add_argument(
        "--keep_split_jsonls",
        action="store_true",
        help="If you DO NOT want to delete split jsonls files that are in text format, include this flag. \
        The only reason you would include this flag is if you want to see what text is in what hdf5. \
        Including this flag will over 2x the storage space taken up by your dataset.",  # noqa: E251
    )

    # add arguments that are required to be passed on to generative_data_prep/data_prep/data_prep.py
    data_prep_arg_builder(subparser)


def get_args() -> argparse.Namespace:
    """Get the command line arguments.

    Returns:
        The command line arguments as a argparse Namespace.
    """
    parser = argparse.ArgumentParser(description="Text Processing Pipeline")
    subparsers = parser.add_subparsers(dest="cmd")
    # create the train test data subparser
    pipeline_subparser = subparsers.add_parser("pipeline")
    add_pipeline_args(pipeline_subparser)
    # create the create data subparser
    data_prep_subparser = subparsers.add_parser("data_prep")
    add_data_prep_args(data_prep_subparser)
    return parser.parse_args()


def add_special_tokens_dict(tokenizer: PreTrainedTokenizerBase, special_tokens_dict: str):
    """Add the special tokens dictionary to tokenizer.

    Args:
        tokenizer: tokenizer to add special tokens to
        special_tokens_dict: special tokens dictionary
    """
    log_sep_str()
    logger.info(f"Adding special tokens dict:\n{special_tokens_dict}")
    dict_string = special_tokens_dict.replace("'", '"')
    tokenizer.add_special_tokens(json.loads(dict_string))


def get_tokenizer(
    pretrained_tokenizer: Optional[str],
    tokenizer_class: Optional[str],
    vocab_file: str,
    merges_file: str,
    special_tokens_dict: Optional[str],
) -> PreTrainedTokenizerBase:
    """Create a tokenizer based on input arguments.

    Args:
        pretrained_tokenizer: key to load pretrained tokenizer from huggingface using AutoTokenizer.from_pretrained
        tokenizer_class: class of tokenizer, must be from TOKENIZER_CLASSES
        vocab_file: path to vocab file
        merges_file: path to merges file
        special_tokens_dict: string representation of special tokens dictionary

    Raises:
        ValueError: If the input arguments are not compatible
        NotImplementedError: If the tokenizer class selected has not been implemented

    Returns:
        Tokenizer, ModelConfig
    """
    tokenizer = None
    model_config = None
    if pretrained_tokenizer is None and tokenizer_class is None:
        pretrained_tokenizer = GPT2_KEY

    if not pretrained_tokenizer and not (merges_file and vocab_file and tokenizer_class):
        err_msg = "You must include either --pretrained_tokenizer, \
        or all three flags: --merges_file, --vocab_file and --tokenizer_class"

        raise ValueError(err_msg)

    if pretrained_tokenizer and (merges_file or vocab_file or tokenizer_class):
        err_msg = "You may not include --pretrained_tokenizer along with any of the following flags: \
        --merges_file, --vocab_file and --tokenizer_class"

        raise ValueError(err_msg)

    if pretrained_tokenizer is not None:
        tokenizer = AutoTokenizer.from_pretrained(pretrained_tokenizer)
        model_config = AutoConfig.from_pretrained(pretrained_tokenizer)
    else:
        verify_input_file(vocab_file)
        verify_input_file(merges_file)
        if tokenizer_class in TOKENIZER_CLASSES:
            tokenizer = TOKENIZER_CLASSES[tokenizer_class].tokenizer(vocab_file, merges_file)
            model_config = TOKENIZER_CLASSES[tokenizer_class].config(vocab_size=tokenizer.vocab_size)

        if tokenizer is None:
            raise NotImplementedError(f"The tokenizer_class you selected ({tokenizer_class}) has not been implemented")
        if model_config is None:
            raise NotImplementedError(
                f"The tokenizer_class you selected ({tokenizer_class}) is missing a config associated with it"
            )

    if special_tokens_dict:
        add_special_tokens_dict(tokenizer, special_tokens_dict)

    return tokenizer, model_config


def get_output_dir(cmd, output_path, overwrite_output_path):
    """Get the output directory based in the input arguments, if input path then return parent dir.

    Args:
        cmd: whether to run 'pipeline' or 'data_prep'
        output_path: If running 'data_prep', what hdf5 file to output into. If running pipeline,
            what directory to output to
        overwrite_output_path: If there is permission ot overwrite output path.

    Raises:
        ValueError: If the input paths are invalid

    Returns:
        Output directory path string
    """
    if cmd == "pipeline":
        verify_output_dir(output_path, overwrite_output_path)
        output_dir = output_path
    elif args.cmd == "data_prep":
        verify_output_file(output_path, overwrite_output_path)
        if os.path.splitext(output_path)[-1] != ".hdf5":
            raise ValueError(f"The output path {output_path} does not end with .hdf5")
        output_dir = os.path.dirname(output_path)

    return output_dir


def get_categories(categories_path: str):
    """Returns a dictionary mapping each category to the corresponding ID.

    Args:
        categories_path: The path to a json file
    """
    category_to_id = None
    if categories_path is not None:
        category_to_id = {}
        if os.path.exists(categories_path):
            _, file_extension = os.path.splitext(categories_path)
            if file_extension != ".json":
                raise ValueError(f"Your --categories_path flag must point to a json file, you used {categories_path}")
            with open(categories_path, "r") as categories_file:
                categories_list = json.load(categories_file)
                if not isinstance(categories_list, list):
                    err_msg = (
                        "Your --categories_path flag must point to a json file that contains a list of categories,"
                    )
                    err_msg += f"the loaded json file instead contains {categories_list}"
                    raise ValueError(err_msg)
        else:
            raise ValueError("Invalid category file path {}, does not exist")

        for id, category in enumerate(categories_list):
            category_to_id[category] = id

    return category_to_id


if __name__ == "__main__":
    logger = logging.getLogger("generative_data_prep_logger")
<<<<<<< HEAD
    logging.config.fileConfig(get_config_file_path())
=======
    logging.config.dictConfig(LOGGING_CONFIG)
>>>>>>> b8cf0816
    args = get_args()
    if os.path.splitext(args.input_file_path)[1] not in FileExtension.as_list():
        err_msg = f"The input file is not a jsonl or txt file {args.input_file_path}"
        raise ValueError(err_msg)
    verify_input_file(args.input_file_path)
    output_dir = get_output_dir(args.cmd, args.output_path, args.overwrite_output_path)
    add_file_handler(args.log_file_path, output_dir)
    log_git_commit_hash()
    log_current_datetime()
    log_input_args(args)

    tokenizer, model_config = get_tokenizer(
        args.pretrained_tokenizer,
        args.tokenizer_class,
        args.vocab_file,
        args.merges_file,
        args.special_tokens_dict,
    )
    category_to_id = get_categories(args.categories_path)

    if args.cmd == "pipeline":
        metrics = pipeline_main(
            args.input_file_path,
            tokenizer,
            model_config,
            output_dir,
            args.disable_space_separator,
            args.keep_prompt_only_sequences,
            args.prompt_keyword,
            args.completion_keyword,
            args.shuffle,
            args.overwrite_output_path,
            args.num_workers,
            args.do_not_balance_hdf5,
            args.keep_split_jsonls,
            args.max_seq_length,
            args.input_packing_config,
            args.packing_boundary,
            args.attention_boundary,
            args.num_training_splits,
            args.num_dev_splits,
            args.num_test_splits,
            args.dev_ratio,
            args.test_ratio,
            category_to_id,
            args.prompt_prefix,
            args.prompt_postfix,
        )
    elif args.cmd == "data_prep":
        metrics = data_prep_main(
            args.silent,
            tokenizer,
            args.input_file_path,
            args.output_path,
            args.max_seq_length,
            args.input_packing_config,
            args.packing_boundary,
            args.attention_boundary,
            args.disable_space_separator,
            args.keep_prompt_only_sequences,
            args.prompt_keyword,
            args.completion_keyword,
            category_to_id,
            args.prompt_prefix,
            args.prompt_postfix,
        )

    log_metrics(metrics)
    log_elapsed_time()<|MERGE_RESOLUTION|>--- conflicted
+++ resolved
@@ -27,7 +27,6 @@
 from generative_data_prep.data_prep import data_prep_main, pipeline_main
 from generative_data_prep.utils import (
     GPT2_KEY,
-    LOGGING_CONFIG,
     TOKENIZER_CLASSES,
     FileExtension,
     add_file_handler,
@@ -304,11 +303,7 @@
 
 if __name__ == "__main__":
     logger = logging.getLogger("generative_data_prep_logger")
-<<<<<<< HEAD
     logging.config.fileConfig(get_config_file_path())
-=======
-    logging.config.dictConfig(LOGGING_CONFIG)
->>>>>>> b8cf0816
     args = get_args()
     if os.path.splitext(args.input_file_path)[1] not in FileExtension.as_list():
         err_msg = f"The input file is not a jsonl or txt file {args.input_file_path}"
