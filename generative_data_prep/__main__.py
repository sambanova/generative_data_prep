--- conflicted
+++ resolved
@@ -380,10 +380,6 @@
             args.prompt_postfix,
         )
 
-<<<<<<< HEAD
     logger.info(header("Metrics"))
     logger.info(metrics)
     logger.info(header("Complete"))
-=======
-    print(metrics)
->>>>>>> 64936555
