--- conflicted
+++ resolved
@@ -41,11 +41,8 @@
     create_sha256,
     data_prep_arg_builder,
     execute_and_return_stdout,
-<<<<<<< HEAD
+    get_config_file_path,
     validate_sha256,
-=======
-    get_config_file_path,
->>>>>>> e5ceac9b
 )
 
 __all__ = [
@@ -74,9 +71,6 @@
     "log_git_commit_hash",
     "log_elapsed_time",
     "log_sep_str",
-<<<<<<< HEAD
+    "get_config_file_path",
     "DatasetMetadata",
-=======
-    "get_config_file_path",
->>>>>>> e5ceac9b
 ]