--- conflicted
+++ resolved
@@ -99,7 +99,9 @@
 When processing text files, each line should be considered a *"data point"*. Depending on the `input_packing_config` parameter, these *"data points"* will be processed (and possibly combined) into sequences that are put in the **completion**. There is more information on the `input_packing_config` [below](#input_packing_config).
 
 ### Dataset Size Requirements
-When preparing a dataset for training, different dataset sizes will dictate the maximum batch size you can set. Not all models expose the `batch_size` parameter, however for those that do, it is *__very important__* to know this maximum batch size and set `batch_size` accordingly.
+1. You need to ensure your input dataset is large enough to run one batch of training.
+2. Make sure that the number of sequences in the output dataset files satisfy this by checking `max_batch_size_train` in the `<OUTPUT_DIR>/metadata.yaml` file.
+3. Use this value to set `batch_size` accordingly when starting a training job!
 
 #### How to Check and Set
 
@@ -131,9 +133,9 @@
 * `input_packing_config` - Determines how to pack the provided data into sequences that will be split across the hdf5 files for training. See more in the [flags](#flags) section.
 
 Based on the size and strucutre of the dataset provided + these parameter settings, a different `max_batch_size_train` will be shown in `metadata.yaml` which dictates how large you can set the corresponding `batch_size` hyper-parameter setting when starting a model training job!
+
+**_Note:_**: Not all models trained in studio will expose the `batch_size` parameter. For those that don't you should ensure your `max_batch_size_train` is larger than the default batch size (generally 16).
 </details>
-
-</br>
 
 ## Output
 The `output_path` should be a directory that will contain all the tokenized HDF5 split files, and a directory called `tokenizer`. This directory constitutes a processed dataset and can be used for training a model after uploading to SambaStudio. The `tokenizer` directory will be transferred to any output checkpoints that are saved by Sambastudio for the tokenizer to be used for inference later on.
@@ -154,50 +156,7 @@
 - To specify the number of training splits and test splits directly, use the three flags `--num_training_splits=...`, `--num_dev_splits=...` and `--num_test_splits=...`
 - To specify the percentage of the data heldout for testing, you can specify `--dev_ratio=...` and `--test_ratio=0.1`, where 0.1 means that approximately 10% of the data will be included in the test splits. You can also specify the `--num_training_splits=...` flag to control the total number of training splits, but we recommend to let this default.
 
-<<<<<<< HEAD
 ### Additional Details
-=======
-### Dataset Size Requirements
-1. You need to ensure your input dataset is large enough to run one batch of training.
-2. Make sure that the number of sequences in the output dataset files satisfy this by checking `max_batch_size_train` in the `<OUTPUT_DIR>/metadata.yaml` file.
-3. Use this value to set `batch_size` accordingly when starting a training job!
-
-#### How to Check and Set
-
-When starting a training job, ensure that the `batch_size` hyper-parameter is __*no bigger*__ than the `max_batch_size_train` shown in `metadata.yaml`.
-
-For example:
-```(shell)
-$ cat <PROCESSED DATA DIRECTORY>/metadata.yaml
-
-max_batch_size_dev: null
-max_batch_size_train: 7
-max_seq_length: 1024
-number_of_dev_files: 0
-number_of_test_files: 0
-number_of_training_files: 32
-token_type_ids: true
-tokenizer_model_type: <class 'transformers.models.gpt2.configuration_gpt2.GPT2Config'>
-vocab_size: 50257
-```
-Here you can see that `max_batch_size_train` is 7, so the `batch size` hyper-parameter cannot be greater than 7.
-
-#### Explanation
-<details>
-With a sufficiently large dataset, you are generally fine with the defaults and can ignore. However, when the provided dataset is small (~1000 data points or less), you need to set the above values correctly or else you will likely run into a training error.
-
-<br /> The dataset that you are providing will be split up across multiple hdf5 files based on the input parameters of the `pipeline` command.
-
-* `max_seq_length` - The maximum sequence length the model you are using can take for a single data point. See more in [flags](#flags) section.
-* `input_packing_config` - Determines how to pack the provided data into sequences that will be split across the hdf5 files for training. See more in the [flags](#flags) section.
-
-Based on the size and strucutre of the dataset provided + these parameter settings, a different `max_batch_size_train` will be shown in `metadata.yaml` which dictates how large you can set the corresponding `batch_size` hyper-parameter setting when starting a model training job!
-
-**_Note:_**: Not all models trained in studio will expose the `batch_size` parameter. For those that don't you should ensure your `max_batch_size_train` is larger than the default batch size (generally 16).
-</details>
-
-### Flags
->>>>>>> e4ef5389
 <details>
 
 If you include the `keep_split_jsonls` flag, then the `output_path` will additionally contain a `splits` directory that saves the jsonl versions of the HDF5 files, meaning that splits/train_1_of_X.jsonl is the jsonl text version of train_1_of_X.hdf5.
