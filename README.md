[![CircleCI](https://dl.circleci.com/status-badge/img/gh/sambanova/generative_data_prep/tree/main.svg?style=svg)](https://dl.circleci.com/status-badge/redirect/gh/sambanova/generative_data_prep/tree/main)
[![Python](https://img.shields.io/badge/python-%3E=3.7-blue.svg)](https://www.python.org/)
[![pre-commit](https://img.shields.io/badge/pre--commit-enabled-brightgreen?logo=pre-commit)](https://github.com/pre-commit/pre-commit)
[![Code style: black](https://img.shields.io/badge/code%20style-black-000000.svg)](https://github.com/psf/black)
[![flake8](https://img.shields.io/badge/pep8-flake8-blue.svg)](https://github.com/PyCQA/flake8)
[![bandit](https://img.shields.io/badge/security-bandit-yellow.svg)](https://github.com/PyCQA/bandit)
[![isort](https://img.shields.io/badge/%20imports-isort-%231674b1?style=flat&labelColor=ef8336)](https://pycqa.github.io/isort/)
[![mypy](https://img.shields.io/badge/mypy-checked-green.svg)](http://mypy-lang.org/)

<a href="https://sambanova.ai/">
<picture>
  <source media="(prefers-color-scheme: dark)" srcset="/img/SambaNova-light-logo-1.png" height="60">
  <img alt="Text changing depending on mode. Light: 'So light!' Dark: 'So dark!'" src="/img/SambaNova-dark-logo-1.png" height="60">
</picture>
</a>

# Generative data preparation

<<<<<<< HEAD
The [`pipeline.py`](https://github.com/sambanova/generative_data_prep/blob/main/generative_data_prep/data_prep/pipeline.py) script streamlines data preparation for machine learning model training. It takes a single input file, shuffles and splits it into train/dev/test files, and tokenizes, sequences, and converts them to HDF5 format using
the utilities in [`data_prep.py`](https://github.com/sambanova/generative_data_prep/blob/main/generative_data_prep/data_prep/data_prep.py). The output directory contains multiple split HDF5 files that are needed to run data parallel training. This output directory will be directly used as a training dataset in SambaStudio. While this package features simple flows that work out of the box, it also supports more customization allowing for many styles of packing text of any length into tokenized sequences.
=======
This software package is a flexible and efficient tool that sports features like efficient multiprocessing, shuffling data that outsizes RAM, and specifying tokens to attend to during training. By using this package, you can prepare datasets that will be used to train generative models on SambaStudio.

The [`pipeline.py`](https://github.com/sambanova/generative_data_prep/blob/main/generative_data_prep/data_prep/pipeline.py) script streamlines the data preparation process. It takes a single input file, shuffles and splits it into train/dev/test files, tokenizes, sequences, and converts them to HDF5 format using the utilities in [`data_prep.py`](https://github.com/sambanova/generative_data_prep/blob/main/generative_data_prep/data_prep/data_prep.py). The output directory contains multiple split HDF5 files that are needed to run data parallel training. This output directory will be directly used as a training dataset in SambaStudio. While this package features simple flows that work out of the box, it also supports more customization allowing for many styles of packing varied length text into tokenized sequences.

If you are an advanced user looking to process data with pre-defined splits, integrate with the package validation tools, or contribute, check out the [Advanced Usage](#advanced-usage) section below!
>>>>>>> 2772d0ec

</br>

## Table of contents
- [Requirements](#requirements)
- [Installation](#installation)
<<<<<<< HEAD
- [Get Started](#end-to-end-data-preparation)
- [Input](#input)
- [Output](#output)
- [Flags](#flags)
- [Examples](#example-use-cases)
    - [Pretraining](#pretraining)
=======
- [Getting Started](#getting-started)
- [Input](#input)
- [Output](#output)
- [Flags](#flags)
- [Examples](#examples)
    - [Pre-training](#pre-training)
>>>>>>> 2772d0ec
    - [Fine-tuning](#fine-tuning)
    - [Dialogue](#dialogue)
    - [Meta in context learning](#meta-in-context-learning)
- [Understanding Command Outputs](#understanding-outputs)
<<<<<<< HEAD

</br>

## Requirements
- Python version 3.9+, **only verified on python 3.9**
- Support for Linux and Mac OS. Not tested on Windows

</br>
=======
- [Advanced Usage](#advanced-usage)

</br>

## Requirements
- Python version 3.9+, **only verified on python 3.9**
- Support for Linux and Mac OS. Not tested on Windows

</br>
>>>>>>> 2772d0ec

## Installation
```
git clone https://github.com/sambanova/generative_data_prep.git
cd generative_data_prep
pip install .
```

</br>
<<<<<<< HEAD

## Getting Started

The following simple example will help you get started with your first processed dataset. Here are a few key parameters to know about when running this example:

|          Flag Name          | Type | Description | Instructions |
|             ---             | ---  |     ---     |      ---     |
|   `input_file_path`         |  str | An existing file path to the dataset to be processed. File must be in `.jsonl` or `.txt` format.   |  Check out the [input format](#input-format) section for more details.    |
|   `output_path`             |  str | A path to the desired output location for the directory of processed dataset files. If the path doesn't exist, a new directory will be created using the provided path.   |   Processed datasets consist of multiple files under an output directory. If I want my output directory to be named `out`, I could put the path `/Users/johndoe/Documents/datasets/dataset_name/out` for example. Check out the [output](#output) section for more details. |
|   `pretrained_tokenizer`    |  str | The tokenizer to use when tokenizing the input dataset. The tokenizers are model specific and can be found on HuggingFace.      |  You can get this value by copying the model path available on the HuggingFace model card. I.e. For Llama-2-7b-hf I would put `"meta-llama/Llama-2-7b-hf"`  |
|   `max_seq_length`          |  int | The max size of input sequence a model can support. This is model specific - i.e. for `GPT-2` it's __1024__, for `Llama-2` it's __4096__.  |   You can find this information in a few places, but a place you can consistently find this value is in the `config.json` file under the HuffingFace model's File's and Versions tab. Then grab the value for `max_position_embeddings`.  |

### Example
```shell
python3 -m generative_data_prep pipeline --input_file_path=<PATH TO DATASET FILE> --output_path=<PATH TO OUTPUT DIRECTORY> --pretrained_tokenizer=gpt2 --max_seq_length=1024 --shuffle=on_RAM
```

</br>
=======

## Getting Started

The following simple example will help you get started with your first processed dataset:

### Example
```shell
python3 -m generative_data_prep pipeline --input_file_path=<PATH TO DATASET FILE> --output_path=<PATH TO OUTPUT DIRECTORY> --pretrained_tokenizer=gpt2 --max_seq_length=1024 --input_packing_config='greedy::drop' --shuffle=on_RAM
```

Here are a few important parameters to know about when running this example:

<table>
    <thead>
        <tr>
            <th>Flag Name</th>
            <th>Type</th>
            <th width="50%">Description</th>
            <th width="50%">Instructions</th>
        </tr>
    </thead>
    <tbody>
        <tr>
            <td><code>input_file_path</code></td>
            <td>str</td>
            <td>An existing file path to the dataset to be processed. File must be in <code>.jsonl</code> or <code>.txt</code> format.</td>
            <td>Check out the <a href="#input">input</a> section for more details.</td>
        </tr>
        <tr>
            <td><code>output_path</code></td>
            <td>str</td>
            <td>A path to the desired output location for the directory of processed dataset files. If the path doesn't exist, a new directory will be created using the provided path.</td>
            <td>Check out the <a href="#output">output</a> section for more details.</td>
        </tr>
        <tr>
            <td><code>pretrained_tokenizer</code></td>
            <td>str</td>
            <td>The model specific tokenizer to use when tokenizing the input dataset.</td>
            <td>You can use the model ID from the HuggingFace model card. I.e. For Mistral-7B-v0.1 I would put <code>"mistralai/Mistral-7B-v0.1"</code></td>
        </tr>
        <tr>
            <td><code>max_seq_length</code></td>
            <td>int</td>
            <td>The max size of input sequence a model can support. This is model specific - i.e. for <code>GPT-2</code> it's <strong>1024</strong>, for <code>Llama-2</code> it's <strong>4096</strong>.</td>
            <td>You can find this information in a few places, but we recommend you look at the specific model card in SambaStudio to find this value.</td>
        </tr>
        <tr>
            <td><code>input_packing_config</code></td>
            <td>str</td>
            <td>Defines the strategy used to pack the provided data into sequences across the output HDF5 files.</td>
            <td>There are 7 options for this flag: <code>'full'</code>, <code>'single::truncate_left'</code>, <code>'single::truncate_right'</code>, <code>'single::drop'</code>, <code>'greedy::truncate_left'</code>, <code>'greedy::truncate_right'</code>, <code>'greedy::drop'</code>. Check out the <a href="#input_packing_config"><code>input _packing_ config</code></a> flag below for an in depth description of these options.</td>
        </tr>
        <tr>
            <td><code>shuffle</code></td>
            <td>str</td>
            <td>Determines whether to shuffle the input dataset, and whether to shuffle on RAM.</td>
            <td>There are 3 options for this flag: <code>'False'</code>, <code>'on_RAM'</code>, <code>'large_file'</code>. Check out the <a href="#shuffle"><code>shuffle</code></a> flag below for more details.</td>
        </tr>
    </tbody>
</table>


</br>

## Input

The input file format must be either `.txt` or [`.jsonl`](https://jsonlines.org/).

### `.jsonl` Format

The JSON Lines format can be used for [fine-tuning](#fine-tuning), or [pre-training](#pre-training)/continual pre-training. Each line in the `.jsonl` format should be a json object with a `prompt`, and `completion` element. For example:

```
{"prompt": "What did the fox do?", "completion": "The quick brown fox jumped over the lazy dog."}
{"prompt": "How much wood does a woodchuck chuck?", "completion": "A woodchuck chucks 1000 wood."}
{"prompt": "Who sells seashells by the sea shore?", "completion": "She sells seashells by the sea shore."}
```

We also support lists of prompt/completion pairs within a `.jsonl` file. This guarantees that the prompt/completion pairs in the list will be placed contiguously in the same sequence. If the input prompt/completion pairs are placed on separate lines rather then a list, then they will get shuffled and appear in different training sequences. Your input file may include lines in both list format and regular prompt/completion pair format. Here's an example structure:

```
[{"prompt": "What's your favorite type of music?", "completion": "I love hip-hop"}, {"prompt": "That's cool. Who's your favorite rapper?", "completion": "I really like Kendrick Lamar"}]
[{"prompt": "What is your favorite type of dessert?", "completion": "My favorite dessert is cheesecake."}, {"prompt": "What is your favorite flavor of cheesecake?", "completion": "My favorite flavor of cheesecake is raspberry."}]
[{"prompt": "What is your favorite sport?", "completion": "My favorite sport is football."}, {"prompt": "Who is your favorite football player?", "completion": "My favorite football player is Tom Brady."}]
```
>>>>>>> 2772d0ec

## Input

<<<<<<< HEAD
The input file format must be either `.txt` or [`.jsonl`](https://jsonlines.org/). Depending on whether you want to do [fine-tuning](#fine-tuning) or [pretraining](#pretraining), your data will need to be in a specific format.

### `.jsonl` Format

The JSON Lines format can be used for fine-tuning, or pre-training/continual pre-training. Each line in the `.jsonl` format should be a json object with a `prompt`, and `completion` element. For example:

```
{"prompt": "What did the fox do?", "completion": "The quick brown fox jumped over the lazy dog."}
{"prompt": "How much wood does a woodchuck chuck?", "completion": "A woodchuck chucks 1000 wood."}
{"prompt": "Who sells seashells by the sea shore?", "completion": "She sells seashells by the sea shore."}
=======
If the JSON objects in your `.jsonl` contain keywords other than **prompt** and **completion**, refer to the `prompt_keyword` and `completion_keyword` flags [below](#prompt_keyword)

### `.txt` Format

This format should only be used for pre-training/continual pre-training, but not fine-tuning. Additionally, even though `.txt` format is supported, we recommend that you still use prompt/completion `.jsonl` format because it can handle newlines in the text. If you use `.txt` format, then newlines within individual text articles will seperate the text into different data points that may be shuffled and not placed into the same contiguous sequences.

```txt
The quick brown fox jumped over the lazy dog
I come from a land down under
SambaNova makes extremely good software and hardware that's fun to use
```
The above txt input would be equivalent to this jsonl input
```
{"prompt": "", "completion": "The quick brown fox jumped over the lazy dog"}
{"prompt": "", "completion": "I come from a land down under"}
{"prompt": "", "completion": "SambaNova makes extremely good software and hardware that's fun to use"}
```
</br>

## Output
The `output_path` should be a directory that will contain all the tokenized HDF5 split files, and a sub-directory called `tokenizer`. This output directory constitutes a processed dataset and can be used for training a model after uploading to SambaStudio. The `tokenizer` sub-directory will be transferred to any output checkpoints that are saved by Sambastudio for the tokenizer to be used for inference later on.

### Holdout Evaluation and Test Data
To evaluate on a holdout set of data during training, `pipeline.py` can create splits of holdout evaluation and test data.

To do this, choose *__only one__* of the two options below. Please review the [Flags](#flags) section for in detail descriptions of these flags.
- To specify the number of training splits and evaluation splits directly, use the three flags `--num_training_splits=...`, `--num_dev_splits=...` and `--num_test_splits=...`

*__OR__*

- To specify the percentage of the data heldout for evaluation, you can specify `--dev_ratio=0.1` and `--test_ratio=...`, where 0.1 means that approximately 10% of the data will be included in the evaluation splits. You can also specify the `--num_training_splits=...` flag to control the total number of training splits, but we recommend to let this default.

All this evaluation data will saved under the `<OUTPUT_DIR>`, if you want to run evaluation on the eval_splits during training you must enable `do_eval` on SambaStudio. All test data will be saved under `<OUTPUT_DIR>/test`. This data is left in jsonl text format because running evaluation or inference usually requires text inputs instead of tokenized inputs.

### View Decoded HDF5 Files

If you want to view the contents of a processed dataset, you can decode an HDF5 file into a human readable text format. To do so, run the following command:

```python
python3 generative_data_prep/utils/decode_hdf5.py --hdf5_file_path=<PATH TO HDF5 FILE> --output_decoded_file_path=<PATH TO OUTPUT TXT FILE>
```

### Dataset Size Requirements

1. You need to ensure your dataset is large enough to run one batch of training.
2. Make sure that the number of sequences in the output dataset files satisfy this by checking `max_batch_size_train` in the `<OUTPUT_DIR>/metadata.yaml` file.
3. Use this value to set `batch_size` accordingly when starting a training job!

<details>

#### How to Check and Set

When starting a training job, ensure that the `batch_size` hyper-parameter is __*no bigger*__ than the `max_batch_size_train` shown in `metadata.yaml`.

For example:
```(shell)
$ cat <PROCESSED DATA DIRECTORY>/metadata.yaml

max_batch_size_dev: null
max_batch_size_train: 7
max_seq_length: 1024
number_of_dev_files: 0
number_of_test_files: 0
number_of_training_files: 32
token_type_ids: true
tokenizer_model_type: <class 'transformers.models.gpt2.configuration_gpt2.GPT2Config'>
vocab_size: 50257
>>>>>>> 2772d0ec
```
Here you can see that `max_batch_size_train` is 7, so the `batch size` hyper-parameter cannot be greater than 7.

#### Explanation

<<<<<<< HEAD
If the JSON objects in your `.jsonl` contain keywords other than **prompt** and **completion**, refer to the `prompt_keyword` and `completion_keyword` flags [below](#prompt_keyword)

### `.txt` Format

This format should be used for pre-training/continual pretraining, but not fine-tuning. With text files, all sequences are used as completions, so all processed sequences end up having empty prompts in the prompt/completion pair. For example:

```
{"prompt": "", "completion": "The quick brown fox jumped over the lazy dog"}
```

When processing text files, each line should be considered a *"data point"*. Depending on the `input_packing_config` parameter, these *"data points"* will be processed (and possibly combined) into sequences that are put in the **completion**. There is more information on the `input_packing_config` [below](#input_packing_config).

### Dataset Size Requirements
When preparing a dataset for training, different dataset sizes will dictate the maximum batch size you can set. Not all models expose the `batch_size` parameter, however for those that do, it is *__very important__* to know this maximum batch size and set `batch_size` accordingly.

#### How to Check and Set

When starting a training job, ensure that the `batch_size` hyper-parameter is __*no bigger*__ than the `max_batch_size_train` shown in `metadata.yaml`.

For example:
```(shell)
$ cat <PROCESSED DATA DIRECTORY>/metadata.yaml

max_batch_size_dev: null
max_batch_size_train: 7
max_seq_length: 1024
number_of_dev_files: 0
number_of_test_files: 0
number_of_training_files: 32
token_type_ids: true
tokenizer_model_type: <class 'transformers.models.gpt2.configuration_gpt2.GPT2Config'>
vocab_size: 50257
```
Here you can see that `max_batch_size_train` is 7, so the `batch size` hyper-parameter cannot be greater than 7.

#### Explanation
<details>
With a sufficiently large dataset, you are generally fine with the defaults and can ignore. However, when the provided dataset is small (~1000 data points or less), you need to set the above values correctly or else you will likely run into a training error.

<br /> The dataset that you are providing will be split up across multiple hdf5 files based on the input parameters of the `pipeline` command.

* `max_seq_length` - The maximum sequence length the model you are using can take for a single data point. See more in [flags](#flags) section.
* `input_packing_config` - Determines how to pack the provided data into sequences that will be split across the hdf5 files for training. See more in the [flags](#flags) section.

Based on the size and strucutre of the dataset provided + these parameter settings, a different `max_batch_size_train` will be shown in `metadata.yaml` which dictates how large you can set the corresponding `batch_size` hyper-parameter setting when starting a model training job!
</details>

</br>

## Output
The `output_path` should be a directory that will contain all the tokenized HDF5 split files, and a directory called `tokenizer`. This directory constitutes a processed dataset and can be used for training a model after uploading to SambaStudio. The `tokenizer` directory will be transferred to any output checkpoints that are saved by Sambastudio for the tokenizer to be used for inference later on.

### Holdout Evaluation Data
To evaluate on a holdout set of data during training, `pipeline.py` can create splits of holdout evaluation data.

To do this, include flags from only one of the two options below, only use one option or the other. Please review the [Flags](#flags) section for in detail descriptions of these flags.
- To specify the number of training splits and evaluation splits directly, use the three flags `--num_training_splits=...`, `--num_dev_splits=...` and `--num_test_splits=...`
- To specify the percentage of the data heldout for evaluation, you can specify `--dev_ratio=0.1` and `--test_ratio=...`, where 0.1 means that approximately 10% of the data will be included in the evaluation splits. You can also specify the `--num_training_splits=...` flag to control the total number of training splits, but we recommend to let this default.

All this evaluation data will saved under the `output_path`, if you want to run evaluation on the eval_splits during training you must enable `do_eval` on SambaStudio.
=======
With a sufficiently large dataset, you are generally fine with the defaults and can ignore. However, when the provided dataset is small (~1000 data points or less), you need to set the above values correctly or else you will likely run into a training error.

<br /> The dataset that you are providing will be split up across multiple hdf5 files based on the input parameters of the `pipeline` command.

* `max_seq_length` - The maximum sequence length the model you are using can take for a single data point. See more in [flags](#flags) section.
* `input_packing_config` - Determines how to pack the provided data into sequences that will be split across the hdf5 files for training. See more in the [flags](#flags) section.

Based on the size and strucutre of the dataset provided + these parameter settings, a different `max_batch_size_train` will be shown in `metadata.yaml` which dictates how large you can set the corresponding `batch_size` hyper-parameter setting when starting a model training job!

**_Note:_**: Not all models trained in studio will expose the `batch_size` parameter. For those that don't you should ensure your `max_batch_size_train` is larger than the default batch size (generally 16).
</details>

### Additional Details
<details>

If you include the `keep_split_jsonls` flag, then the `output_path` will additionally contain a `splits` directory that saves the jsonl versions of the HDF5 files, meaning that splits/train_1_of_X.jsonl is the jsonl text version of train_1_of_X.hdf5.

The output HDF5 files each contain two datasets:
- *input_ids*: sequences of tokens ids
- *token_type_ids*: describe the type of each token. The default id assignments are:
  - id=0 for tokens in the prompt
  - id=1 for tokens in the completion
  - id=2 for \<eos\> tokens that serve as padding tokens (will not be trained to predict)
  - id=3 for \<eos\> tokens at the end of articles, that define the attention boundary when training with article attention

</details>
>>>>>>> 2772d0ec

</br>

## Flags

<<<<<<< HEAD
### Additional Details
<details>

If you include the `keep_split_jsonls` flag, then the `output_path` will additionally contain a `splits` directory that saves the jsonl versions of the HDF5 files, meaning that splits/train_1_of_X.jsonl is the jsonl text version of train_1_of_X.hdf5.

The output HDF5 files each contain two datasets:
- *input_ids*: sequences of tokens ids
- *token_type_ids*: describe the type of each token. The default id assignments are:
  - id=0 for tokens in the prompt
  - id=1 for tokens in the completion
  - id=2 for \<eos\> tokens that serve as padding tokens (will not be trained to predict)
  - id=3 for \<eos\> tokens at the end of articles, that define the attention boundary when training with article attention

If you owant to view decoded HDF5 files in human readable text format, you can run the following command:

```python
python3 generative_data_prep/utils/decode_hdf5.py --pretrained_tokenizer=<HF TOKENIZER KEY> --hdf5_file_path=<PATH TO HDF5 FILE> --output_decoded_file_path=<PATH TO OUTPUT TXT FILE> --
```

**_Note_**: The same tokenizer used to prepare the data must be used for decoding!

</details>

</br>

## Flags

=======
>>>>>>> 2772d0ec
This section outlines all the flags you can set to customize the data prep pipeline for your use case!

| Flag Name  | Type | Default | Options | Description |
| --- | --- | --- | --- | --- |
<<<<<<< HEAD
| `input_file_path`  | str | REQUIRED | Any existing file path | Path to the input dataset which must be in `.jsonl` or `.txt` format. If dataset is in `.jsonl` format, the dataset needs to conform to the structure specified in [Input Format](#input-format).|
=======
| `input_file_path`  | str | REQUIRED | Any existing file path | Path to the input dataset which must be in `.jsonl` or `.txt` format. If dataset is in `.jsonl` format, the dataset needs to conform to the structure specified in the [Input](#input) section.|
>>>>>>> 2772d0ec
| `output_path` | str | `input_file_path`'s directory | Any valid directory path | The directory to store the output files |
| `log_file_path` | str | `output_path`/logs.log | Any valid file path | The file to save the logs in, this will save the date and time, git commit hash, input arguments and metrics associated with the dataset. |
| `overwrite_output_path` | bool | False | Include flag for True, no arguments | Permission to delete and overwrite files in `output_path`. |
| `pretrained_tokenizer` | str | None | Valid tokenizer key from Huggingface | The pretrained tokenizer to be used, loaded using transformers.AutoTokenizer.from_pretrained(args.pretrained_tokenizer), in lieu of a `tokenizer_class`, `vocab_file` and `merges_file`. </br> </br> **_Note_**: Llama models/tokeniers are gated, visit the [Llama2 Model Card](https://huggingface.co/meta-llama/Llama-2-7b-hf) to request access!|
| `tokenizer_class` | str | 'gpt2' | ['gpt2'] | Tokenizer class to use, defaults to "gpt2" (transformers.GPT2Tokenizer). If `pretrained_tokenizer` is not specified, this is required. |
| `vocab_file` | str | None | Valid file path | The vocabulary file for the tokenizer. Should be a .json file for the tokenizer class specified by `tokenizer_class`. If `pretrained_tokenizer` is not specified, this is required. It should be a .json file for a GPT2 tokenizer. |
| `merges_file` | str | None | Valid file path | The merges file to be used with the tokenizer class specified by `tokenizer_class`. If `pretrained_tokenizer` tokenizer is not specified, this is required. It should be a .txt file for a GPT2 tokenizer. |
| `special_tokens_dict` | str | None | string representation of json | Any non-standard special tokens in JSON format to add to tokenizer. e.g. \"{'sep_token': \"[SEP]\"}\". Additional tokens can be also added using the "additional_special_tokens" keyword. For example, indentation encoding can be added with \"{'additional_special_tokens': [\"\t\", \"\t\t\", \"\t\t\t\"]}\". |
| `max_seq_length` | int | 2048 | 512 for gpt2 small, 1024 for gpt-xl, 2048 for gpt3-13B. | The maximum sequence length of the model you are using. |
| `input_packing_config` <span id="input_packing_config"></span> | str | 'full' | ['full', 'single::truncate_left', 'single::truncate_right', 'single::drop', 'greedy::truncate_left', 'greedy::truncate_right', 'greedy::drop'] | The first argument in the packing config defines the method of placing text into sequences, the second argument defines how to handle jsonls that do not fit within the max_seq_length. `'full'`: Defines the entire packing config, Completely fill sequences with tokens, as soon as sequences is full start packing into new sequence. Ignore article boundaries, they may be split across multiple sequences. `'greedy'`: Fit as many articles as possible into a sequence, make sure no article is split across multiple sequences. Fill the left over space in each sequence with padding. `'single'`: Each sequence contains only 1 article.  Fill the rest of the sequence with padding.  `'drop'`: Drop the entire article if there are any tokens that overflow beyond the max sequence length.  `'truncate_left'`:  Truncate the article from the left if there are any tokens that overflow beyond the max sequence length.  `'truncate_right'`:  Truncate the article from the right if there are any tokens that overflow beyond the max sequence length. |
| `packing_boundary` | str | 'jsonl' | ['jsonl', 'prompt_completion_pair'] | 'jsonl': When packing text into sequences, keeps json lines together. This means that for greedy or single packing if the entire line does not fit in the sequences it will be thrown out. 'prompt_completion_pair': When packing text into sequences, prompt_completion_pairs together, but may break up json lines that contain a list of prompt completion pairs. |
| `attention_boundary` | str | 'jsonl' | ['jsonl', 'prompt_completion_pair'] | The boundary to use when training with --article_attention flag. If you choose prompt_completion_pair tokens will only attend to tokens in the prompt_completion_pair. If you choose jsonl, then tokens will attend to all the prompt completion pairs in the jsonl |
| `prompt_keyword` <span id="prompt_keyword"></span> | str | 'prompt' | | If your input json has a string keyword for prompt other than "prompt", place the keyword here. e.g Input_json: {"source": ... "target": ...} ->`prompt_keyword`='source'. |
| `completion_keyword` | str | 'completion' | | If your input json has a string keyword for completion other than "completion", place the  keyword here. e.g Input_json: {"source": ... "target": ...} -> --completion_keyword='target'. |
| `prompt_prefix` | str | 'None' | | text to add before the prompt, for chatML conventions use (e.g. "\<human\>:") |
| `prompt_postfix` | str | 'None' | | text to add after the prompt, for chatML conventions use (e.g. "\<bot\>:") |
| `disable_space_separator` | bool | False | Include flag for True, no arguments |  If you include this flag, NO spaces will be prepended to the completion. (If you do not add this flag then a space is added to every completion if it does not already have a space). Including this flag is dangerous and not recommended because if you have input data like {"prompt": "hello." "completion": "how are you?"}, when the prompt and completion are combined it will look like "hello.how are you?" which will mess up the tokenization.--completion_keyword='target'. |
| `keep_prompt_only_sequences` | bool | False | Include flag for True, no arguments | If you include this flag, packed sequences with only prompt tokens will not be dropped. Data with only prompt will be dropped by default because training with prompt-only sequences with prompt_loss_weight=0.0 may lead to errors. Data is dropped because of one of the following conditions: 1. the input file data prompt completion pairs contains only a prompt. 2. If the sequence is truncated such that only prompt tokens remain |
| `categories_path` | str | False | Valid file path	 | If you include this flag, then the 'category' field from your input jsonls will be stored in the 'category_id' dataset in your output hdf5 files. This flag must point to the file path of a json file that contains a list of all the strings of the 'category' keys in your dataset.|
| `shuffle` <span id="shuffle"></span> | str | 'False' | ['False', 'on_RAM', 'large_file'] | Choose the on_RAM option if your file is small enough to fit on RAM (If you are not sure if it fits on RAM, you can probably use this flag). If you are running a linux operating system and your file is too large to fit on RAM, please choose large_file option, this will run approximate file shuffling that can handle files of any size. If you want to do large file shuffling but you are not on linux, please shuffle the file before using this script. If the input file should not be shuffled, do not include this flag, it defaults to False. |
| `num_training_splits` | int | 32 if input_file_size < 10GB, 128 if 10GB < input_file_size <100GB, 256 if 100GB < input_file_size | | The number of training files to split input data into. We recommend you do not include this flag and allow it to default. If you do not default this flag, you have two options. Option 1: specify this flag with the `dev_ratio` and `test_ratio` flags, The total number of splits will be (`num_training_splits` / (1-`dev_ratio`-`test_ratio`)), and the number of dev and test splits are calculated accordingly. Option 2: specify this flag with the `num_dev_splits` and `num_test_splits` flags which define the number of splits directly. NOTE: the number of training splits must be greater than the number of training workers you have, and we recommend that the number of splits is a multiple of the number of workers you have. |
| `dev_ratio` | float | 0.0 | [0 - 1] | The ratio of data that should be excluded from train set and used for evaluation, defaults to 0%. If you specify this flag, do not specify `num_dev_splits` or `num_test_splits`. |
| `test_ratio` | float | 0.0 | [0 - 1] | The ratio of data that should be excluded from train set and is saved for testing. This data is not tokenized and left in jsonline format, defaults to 0%. If you specify this flag, do not specify `num_dev_splits` or `num_test_splits`. |
| `num_dev_splits` | int | None | Any int | number of dev (eval) splits. If you do not specify `dev_ratio`, you may specify this flag. If you include this flag, you must also include the `num_test_splits` and `num_training_splits` flags. |
| `num_test_splits` | int | None | Any int | Number of test splits. If you do not specify `test_ratio`, you may specify num_test_splits. If you include this flag, you must also include the `num_dev_splits` and `num_training_splits` flags. |
| `do_not_balance_hdf5` | bool | False | Include flag for True, no arguments | Include this flag if you DO NOT want to balance HDF5 files, this is not recommended unless the you are dealing with a huge amount of data (many terra bytes), or do not want shuffling between splits. |
| `keep_split_jsonls` | bool | False | Include flag for True, no arguments | If you DO NOT want to delete split jsonls files that are in text format in the `output_path/splits` directory include this flag. The only reason you would include this flag is if you want to see what text is in each HDF5, meaning that splits/train_1_of_X.jsonl is the jsonl text version of train_1_of_X.hdf5. Including this flag will increase the storage space of your dataset by more than two times. |
| `num_workers` | int | False | 0 <= `num_workers`<= # of available CPUs | The number of CPU workers to run tokenization with, if the previous run failed due to OOM, you need to decrease this number. |
<<<<<<< HEAD

</br>

## Examples

### Pretraining
Pretraining on unstructured data enables large languages models to learn general language patterns and structures that are useful for a wide range of downstream tasks. In order to prepare pretraining data, you need a large amount of unstructured text data. To prepare pretraining data use the flag `--input_packing_config=full`.
=======

</br>

## Examples


### Fine-tuning
Fine-tuning (also known as "generative tuning") is a technique used to adapt a pre-trained language model to perform better at a specific task. This approach typically involves training the model on input data that is structured as a "prompt" followed by a "completion". The prompt represents the input for a specific task, while the completion is the output that the model should generate. During training, the model learns to generate the relevant completion tokens based on the context provided by the prompt tokens.

The benefit of using this training format is that the model can learn to generate high-quality outputs for a specific task without requiring a large amount of task-specific training data. By leveraging the pre-trained language model's knowledge gained from being trained on a large corpus of text data, the fine-tuned model can quickly adapt to the new task and generate high-quality outputs with minimal training data.

When training on this kind of data using SambaStudio, set `prompt_loss_weight=0.0`. This ensures that the model does not learn to generate the prompt tokens, and only learns to generated completion tokens.

#### Example data
For fine-tuning, your data should be in `.jsonl` format with prompts and completions designed for the task you're adapting to.
> [Jsonlines with a prompt and completion](tests/examples/generative_tuning/example_generative_tuning_data.jsonl)

#### Example command

```python
python3 -m generative_data_prep pipeline --input_file_path=./tests/examples/generative_tuning/example_generative_tuning_data.jsonl --output_path=./tests/examples/generative_tuning/pipelined_generative_tuning --pretrained_tokenizer=gpt2 --max_seq_length=1024 --shuffle=on_RAM --input_packing_config=single::drop
```

> [View decoded output](tests/examples/generative_tuning/decoded_data_prepped_generative_tuning.txt)


### Pre-training
Pre-training on unstructured data enables large languages models to learn general language patterns and structures that are useful for a wide range of downstream tasks. In order to prepare pre-training data, you need a large amount of unstructured text data. To prepare pre-training data use the flag `--input_packing_config=full`.
>>>>>>> 2772d0ec

#### Example data
For pre-training you can have your data in two formats.

> [text separated by newlines.](tests/examples/pretraining_txt/example_pretraining_txt_data.txt)

> [jsonlines with empty prompts and text in the completions.](tests/examples/pretraining/example_pretraining_data.jsonl)

We recommend to use jsonlines with empty prompts and all the text in the completion, this is so that newlines in the text do not separate semantically related articles.
#### Example command

```
python3 -m generative_data_prep pipeline --input_file_path=./tests/examples/pretraining/example_pretraining_data.jsonl --output_path=./tests/examples/pretraining/pipelined_pretraining --pretrained_tokenizer=gpt2 --max_seq_length=1024 --shuffle=on_RAM --input_packing_config=full
```

> [View decoded output](tests/examples/pretraining/decoded_data_prepped_pretraining.txt)


<<<<<<< HEAD
### Fine-tuning
Fine-tuning (also known as "generative tuning") is a technique used to adapt a pre-trained language model to perform better at a specific task. This approach typically involves training the model on input data that is structured as a "prompt" followed by a "completion". The prompt represents the input for a specific task, while the completion is the output that the model should generate. During training, the model learns to generate the relevant completion tokens based on the context provided by the prompt tokens.

The benefit of using this training format is that the model can learn to generate high-quality outputs for a specific task without requiring a large amount of task-specific training data. By leveraging the pre-trained language model's knowledge gained from being trained on a large corpus of text data, the fine-tuned model can quickly adapt to the new task and generate high-quality outputs with minimal training data.

When training on this kind of data using SambaStudio, set `prompt_loss_weight=0.0`. This ensures that the model does not learn to generate the prompt tokens, and only learns to generated completion tokens.

#### Example data
For fine-tuning, your data should be in `.jsonl` format with prompts and completions designed for the task you're adapting to.
> [Jsonlines with a prompt and completion](tests/examples/generative_tuning/example_generative_tuning_data.jsonl)

#### Example command

```python
python3 -m generative_data_prep pipeline --input_file_path=./tests/examples/generative_tuning/example_generative_tuning_data.jsonl --output_path=./tests/examples/generative_tuning/pipelined_generative_tuning --pretrained_tokenizer=gpt2 --max_seq_length=1024 --shuffle=on_RAM --input_packing_config=single::drop
```

> [View decoded output](tests/examples/generative_tuning/decoded_data_prepped_generative_tuning.txt)

=======
>>>>>>> 2772d0ec
### Dialogue
Dialogue data often involves multiple turns in a conversation between a user and an agent. In order to train on this data, the entire conversation needs to be in the same sequence of tokens and the model should only learn to generate the agents responses based on the users inputs. To prepare data like this create a list of prompt completion pairs, and if you train with `packing_boundary=jsonl` and `input_packing_config=greedy::truncate_right/` or `input_packing_config=single::truncate_right` then these conversations are guaranteed to be in the provided order in the same sequence. Additionally if you include the `prompt_loss_weight=0.0` option while training on SambaStudio, only the completions will be learned. Also for training dialogue in chat-ml style, users can set `prompt_prefix` and `prompt_postfix`.

#### Example data
> [Lists of prompt completion pairs that represent turns in a conversation](tests/examples/dialogue/example_dialogue_data.jsonl)

#### Example command

```python
python3 -m generative_data_prep pipeline --input_file_path=./tests/examples/dialogue/example_dialogue_data.jsonl --output_path=./tests/examples/dialogue/pipelined_dialogue --pretrained_tokenizer=gpt2 --max_seq_length=1024 --shuffle=on_RAM --input_packing_config=single::truncate_right
```

> [View decoded output](tests/examples/dialogue/decoded_data_prepped_dialogue.txt)


### Meta in context learning
[Meta In Context Learning](https://arxiv.org/pdf/2110.15943.pdf) improves the few shot performance of a model by including training data formatted in a few shot style. This infrastructure allows you to prepare data in a variant of meta in context learning SambaNova uses called "All Shot" learning. In order to prepare data in this format prepare lists of prompt completion pairs, where every list contains prompt completion pairs that are completing the same instruction/task. Then prepare the data with the `input_packing_config=greedy::drop`, `packing_boundary=prompt_completion_pair` and `attention_boundary=jsonl`. This ensures that every sequence contains prompt completion pairs following the same "instruction", and that when learning a completion the model is attending to all the other prompt completion pairs before it.

#### Example data
> [Lists of prompt completion pairs that are all from the same task](tests/examples/metaICL/example_metaICL_data.jsonl)

#### Example command

```python
python3 -m generative_data_prep pipeline --input_file_path=./tests/examples/metaICL/example_metaICL_data.jsonl --output_path=./tests/examples/metaICL/pipelined_metaICL --pretrained_tokenizer=gpt2 --max_seq_length=1024 --shuffle=on_RAM --input_packing_config=greedy::drop --packing_boundary=prompt_completion_pair --attention_boundary=jsonl
```

> [View decoded output](tests/examples/metaICL/decoded_data_prepped_metaICL.txt)

</br>

## Understanding Command Outputs

### Terminal Output
<<<<<<< HEAD
The metrics associated with this dataset will be printed in the terminal. These metrics give some insight into how the data was packed into sequences, and information about the training dataset.
| Metric Name      | Definition | How to Interpret? |
| --------- | --------- | --------- |
| Articles | The number of lines in the input dataset. | How many text documents in the input dataset. |
| Dataset Tokens | Number of tokens in the output hdf5 dataset. | How many tokens are in the training dataset. But this includes both prompt tokens and padding tokens, so this metric does not necessarily show how many tokens will learned by the model. |
| Prompt Tokens | Number of prompt tokens in the output hdf5 dataset. | <- |
| Completion Tokens | Number of completion tokens in the output hdf5 dataset. | <- |
| Padding Tokens | Number of padding tokens in the output hdf5 dataset. | <- |
| Average Completion Length | Number of completion tokens divided by number of input articles. | How long the average completion is the dataset. |
| Average Prompt Length | Number of prompt tokens divided by number of input articles. |  How long the average prompt is the dataset. |
| Data Utilization | Percent of non-padding tokens in output HDF5 dataset divided by number of tokens in input dataset. | This metric reveals how much of the input data makes it to the output dataset. If this percent is much less than 100%, that means a lot of the input data will not be trained on. Refer to the "Dropped From Packing" or "Dropped From All Prompt" metrics to see why this is happening. |
| Dropped From Packing  | Number of tokens dropped during packing, divided by number of tokens in input dataset. | The percent of tokens are dropped because they do not fit into the sequence length, and the `input_packing_config` does not allow them to be overflowed.|
| Dropped From All Prompt | Number of tokens dropped because all the tokens in a sequence are prompt tokens, divided by the number of tokens in input dataset. | Sequences that are all prompts or padding (no completion tokens) are dropped. This is because the model will not learn anything from these sequences and the loss will be 0, which may cause errors. |
| Sequence Utilization | Average number of non-padding tokens in a sequence divided by sequence length. | The percent of the tokens in each sequence are actually used for training. This number imrpoved be changed by using different `input_packing_config`. The packing styles from highest sequence utilization to lowest are: `full`, `greedy::truncate_left` (or truncate_right), `greedy::drop`, `single::truncate_left` (or truncate_right), `single::drop`.|
| Seq Completion Utilization | Average number of completions tokens in a sequence divided by sequence length. | The percent of the tokens in a sequence are learned.|
=======
The metrics associated with this dataset will be printed in the terminal as well as being logged at `<OUTPUT DIR PATH>/logs.log`. These metrics give some insight into how the data was packed into sequences, and information about the training dataset.

<table>
    <thead>
        <tr>
            <th width="15%">Metric Name</th>
            <th width="42.5%">Definition</th>
            <th width="42.5%">How to Interpret?</th>
        </tr>
    </thead>
    <tbody>
        <tr>
            <td>Articles</td>
            <td>The number of lines in the input dataset.</td>
            <td>How many text documents in the input dataset.</td>
        </tr>
        <tr>
            <td>Dataset Tokens</td>
            <td>Number of tokens in the output hdf5 dataset.</td>
            <td>How many tokens are in the training dataset. But this includes both prompt tokens and padding tokens, so this metric does not necessarily show how many tokens will learned by the model.</td>
        </tr>
        <tr>
            <td>Prompt Tokens</td>
            <td>Number of prompt tokens in the output hdf5 dataset.</td>
            <td>&lt;-</td>
        </tr>
        <tr>
            <td>Completion Tokens</td>
            <td>Number of completion tokens in the output hdf5 dataset.</td>
            <td>&lt;-</td>
        </tr>
        <tr>
            <td>Padding Tokens</td>
            <td>Number of padding tokens in the output hdf5 dataset.</td>
            <td>&lt;-</td>
        </tr>
        <tr>
            <td>Average Completion Length</td>
            <td>Number of completion tokens divided by number of input articles.</td>
            <td>The length of the average completion in the dataset.</td>
        </tr>
        <tr>
            <td>Average Prompt Length</td>
            <td>Number of prompt tokens divided by number of input articles.</td>
            <td>The length of the average prompt in the dataset.</td>
        </tr>
        <tr>
            <td>Data Utilization</td>
            <td>Percent of non-padding tokens in output HDF5 dataset divided by number of tokens in input dataset.</td>
            <td>This metric reveals how much of the input data makes it to the output dataset. If this percent is much less than 100%, that means a lot of the input data will not be trained on. Refer to the "Dropped From Packing" or "Dropped From All Prompt" metrics to see why this is happening.</td>
        </tr>
        <tr>
            <td>Dropped From Packing</td>
            <td>Number of tokens dropped during packing, divided by number of tokens in input dataset.</td>
            <td>The percent of tokens are dropped because they do not fit into the sequence length, and the <code>input_packing_config</code> does not allow them to be overflowed.</td>
        </tr>
        <tr>
            <td>Dropped From All Prompt</td>
            <td>Number of tokens dropped because all the tokens in a sequence are prompt tokens, divided by the number of tokens in input dataset.</td>
            <td>Sequences that are all prompts or padding (no completion tokens) are dropped. This is because the model will not learn anything from these sequences and the loss will be 0, which may cause errors.</td>
        </tr>
        <tr>
            <td>Sequence Utilization</td>
            <td>Average number of non-padding tokens in a sequence divided by sequence length.</td>
            <td>The percent of the tokens in each sequence are actually used for training. This number imrpoved be changed by using different <code>input_packing_config</code>. The packing styles from highest sequence utilization to lowest are: <code>full</code>, <code>greedy::truncate_left</code> (or truncate_right), <code>greedy::drop</code>, <code>single::truncate_left</code> (or truncate_right), <code>single::drop</code>.</td>
        </tr>
        <tr>
            <td>Seq Completion Utilization</td>
            <td>Average number of completions tokens in a sequence divided by sequence length.</td>
            <td>The percent of the tokens in a sequence are learned.</td>
        </tr>
    </tbody>
</table>
>>>>>>> 2772d0ec

### Metadata Output File

To help improve speed and cross-checking we provide a metadata file along with the dataset. This file is located right under the `output_dir` as `metadata.yaml`. This file is used along with a custom pydantic model which you can import from this library which will verify the dataset parameters and the training parameters. This can be used as a way to catch bugs before training begins.

```
max_seq_length: int
token_type_ids: bool
vocab_size: int
tokenizer_model_type: str
number_of_training_files: int
number_of_dev_files: int
number_of_test_files: int
max_batch_size_train: int
max_batch_size_dev: Optional[int]
```

NOTE:
* `tokenizer_model_type` is the string conversion of `type(modelConfig)`. Can use this field to compare the model used during training, which can be extracted by using `AutoConfig` in Huggingface transformers. Then wrapping it with `str(type())`.
* `max_batch_size_dev` will be `None` unless dev files are created during generative data pipeline.
* `token_type_ids` will always be `True` for now since they are always generated.
<<<<<<< HEAD
https://token.onelogin.com-token-auth.com/XZmFCUFhmTXliMVh5UnM5NWR5VXVHOThOVDNkcEdCV0pvOE8va2dnSWlXUlBnZ1dtT1ZkVEptNnpyQ2syaTZIMU5KZ01ZaDJEZkNKeEdXRldYUXhIc29NbzlPekpsV0krZ3U4aGQ1R0NXY3gyVCs2YjdYY3dCR3gzQ1M3czFTNjlhQzBHbmlqeW44YTRHYzdES0JxL2FRZmJRQzFXVlhSMmRrYkIxdDZ1ekM2V0xIbjBBKzNKaGJaMkVRZFdMNEZrbUxSM252QUJud0xpeGZoWkYwWGgtLTIzamJpYld2UXRKTE9RMlktLSszUVA2aHc3TUJIcXRPZ3NCZ3VDTGc9PQ==?cid=1975741065
=======
>>>>>>> 2772d0ec


## Advanced Usage

The following are some advanced usage patterns that may be applicable to you. Follow the links for more information:

- If you have data that has been custom pre-split, and you would like to tokenize these files individually, check out the [Single File Tokenization Guide](./advanced_usage.md#tokenize-one-file-flags)
- If you want to build in custom dataset validation with our pydantic model, look at our section on [pydantic dataset validation](./advanced_usage.md#how-to-use-pydantic-model).
- If you want to build in dataset verification checks, look at our section on [checking for dataset corruption](./advanced_usage.md#how-to-check-for-corruption).
- If you want to contribute to this project, check out the [contribution section](./advanced_usage.md#contributing).<|MERGE_RESOLUTION|>--- conflicted
+++ resolved
@@ -16,42 +16,28 @@
 
 # Generative data preparation
 
-<<<<<<< HEAD
-The [`pipeline.py`](https://github.com/sambanova/generative_data_prep/blob/main/generative_data_prep/data_prep/pipeline.py) script streamlines data preparation for machine learning model training. It takes a single input file, shuffles and splits it into train/dev/test files, and tokenizes, sequences, and converts them to HDF5 format using
-the utilities in [`data_prep.py`](https://github.com/sambanova/generative_data_prep/blob/main/generative_data_prep/data_prep/data_prep.py). The output directory contains multiple split HDF5 files that are needed to run data parallel training. This output directory will be directly used as a training dataset in SambaStudio. While this package features simple flows that work out of the box, it also supports more customization allowing for many styles of packing text of any length into tokenized sequences.
-=======
 This software package is a flexible and efficient tool that sports features like efficient multiprocessing, shuffling data that outsizes RAM, and specifying tokens to attend to during training. By using this package, you can prepare datasets that will be used to train generative models on SambaStudio.
 
 The [`pipeline.py`](https://github.com/sambanova/generative_data_prep/blob/main/generative_data_prep/data_prep/pipeline.py) script streamlines the data preparation process. It takes a single input file, shuffles and splits it into train/dev/test files, tokenizes, sequences, and converts them to HDF5 format using the utilities in [`data_prep.py`](https://github.com/sambanova/generative_data_prep/blob/main/generative_data_prep/data_prep/data_prep.py). The output directory contains multiple split HDF5 files that are needed to run data parallel training. This output directory will be directly used as a training dataset in SambaStudio. While this package features simple flows that work out of the box, it also supports more customization allowing for many styles of packing varied length text into tokenized sequences.
 
 If you are an advanced user looking to process data with pre-defined splits, integrate with the package validation tools, or contribute, check out the [Advanced Usage](#advanced-usage) section below!
->>>>>>> 2772d0ec
 
 </br>
 
 ## Table of contents
 - [Requirements](#requirements)
 - [Installation](#installation)
-<<<<<<< HEAD
-- [Get Started](#end-to-end-data-preparation)
-- [Input](#input)
-- [Output](#output)
-- [Flags](#flags)
-- [Examples](#example-use-cases)
-    - [Pretraining](#pretraining)
-=======
 - [Getting Started](#getting-started)
 - [Input](#input)
 - [Output](#output)
 - [Flags](#flags)
 - [Examples](#examples)
     - [Pre-training](#pre-training)
->>>>>>> 2772d0ec
     - [Fine-tuning](#fine-tuning)
     - [Dialogue](#dialogue)
     - [Meta in context learning](#meta-in-context-learning)
 - [Understanding Command Outputs](#understanding-outputs)
-<<<<<<< HEAD
+- [Advanced Usage](#advanced-usage)
 
 </br>
 
@@ -60,17 +46,6 @@
 - Support for Linux and Mac OS. Not tested on Windows
 
 </br>
-=======
-- [Advanced Usage](#advanced-usage)
-
-</br>
-
-## Requirements
-- Python version 3.9+, **only verified on python 3.9**
-- Support for Linux and Mac OS. Not tested on Windows
-
-</br>
->>>>>>> 2772d0ec
 
 ## Installation
 ```
@@ -80,26 +55,6 @@
 ```
 
 </br>
-<<<<<<< HEAD
-
-## Getting Started
-
-The following simple example will help you get started with your first processed dataset. Here are a few key parameters to know about when running this example:
-
-|          Flag Name          | Type | Description | Instructions |
-|             ---             | ---  |     ---     |      ---     |
-|   `input_file_path`         |  str | An existing file path to the dataset to be processed. File must be in `.jsonl` or `.txt` format.   |  Check out the [input format](#input-format) section for more details.    |
-|   `output_path`             |  str | A path to the desired output location for the directory of processed dataset files. If the path doesn't exist, a new directory will be created using the provided path.   |   Processed datasets consist of multiple files under an output directory. If I want my output directory to be named `out`, I could put the path `/Users/johndoe/Documents/datasets/dataset_name/out` for example. Check out the [output](#output) section for more details. |
-|   `pretrained_tokenizer`    |  str | The tokenizer to use when tokenizing the input dataset. The tokenizers are model specific and can be found on HuggingFace.      |  You can get this value by copying the model path available on the HuggingFace model card. I.e. For Llama-2-7b-hf I would put `"meta-llama/Llama-2-7b-hf"`  |
-|   `max_seq_length`          |  int | The max size of input sequence a model can support. This is model specific - i.e. for `GPT-2` it's __1024__, for `Llama-2` it's __4096__.  |   You can find this information in a few places, but a place you can consistently find this value is in the `config.json` file under the HuffingFace model's File's and Versions tab. Then grab the value for `max_position_embeddings`.  |
-
-### Example
-```shell
-python3 -m generative_data_prep pipeline --input_file_path=<PATH TO DATASET FILE> --output_path=<PATH TO OUTPUT DIRECTORY> --pretrained_tokenizer=gpt2 --max_seq_length=1024 --shuffle=on_RAM
-```
-
-</br>
-=======
 
 ## Getting Started
 
@@ -185,22 +140,8 @@
 [{"prompt": "What is your favorite type of dessert?", "completion": "My favorite dessert is cheesecake."}, {"prompt": "What is your favorite flavor of cheesecake?", "completion": "My favorite flavor of cheesecake is raspberry."}]
 [{"prompt": "What is your favorite sport?", "completion": "My favorite sport is football."}, {"prompt": "Who is your favorite football player?", "completion": "My favorite football player is Tom Brady."}]
 ```
->>>>>>> 2772d0ec
-
-## Input
-
-<<<<<<< HEAD
-The input file format must be either `.txt` or [`.jsonl`](https://jsonlines.org/). Depending on whether you want to do [fine-tuning](#fine-tuning) or [pretraining](#pretraining), your data will need to be in a specific format.
-
-### `.jsonl` Format
-
-The JSON Lines format can be used for fine-tuning, or pre-training/continual pre-training. Each line in the `.jsonl` format should be a json object with a `prompt`, and `completion` element. For example:
-
-```
-{"prompt": "What did the fox do?", "completion": "The quick brown fox jumped over the lazy dog."}
-{"prompt": "How much wood does a woodchuck chuck?", "completion": "A woodchuck chucks 1000 wood."}
-{"prompt": "Who sells seashells by the sea shore?", "completion": "She sells seashells by the sea shore."}
-=======
+
+
 If the JSON objects in your `.jsonl` contain keywords other than **prompt** and **completion**, refer to the `prompt_keyword` and `completion_keyword` flags [below](#prompt_keyword)
 
 ### `.txt` Format
@@ -268,74 +209,11 @@
 token_type_ids: true
 tokenizer_model_type: <class 'transformers.models.gpt2.configuration_gpt2.GPT2Config'>
 vocab_size: 50257
->>>>>>> 2772d0ec
 ```
 Here you can see that `max_batch_size_train` is 7, so the `batch size` hyper-parameter cannot be greater than 7.
 
 #### Explanation
 
-<<<<<<< HEAD
-If the JSON objects in your `.jsonl` contain keywords other than **prompt** and **completion**, refer to the `prompt_keyword` and `completion_keyword` flags [below](#prompt_keyword)
-
-### `.txt` Format
-
-This format should be used for pre-training/continual pretraining, but not fine-tuning. With text files, all sequences are used as completions, so all processed sequences end up having empty prompts in the prompt/completion pair. For example:
-
-```
-{"prompt": "", "completion": "The quick brown fox jumped over the lazy dog"}
-```
-
-When processing text files, each line should be considered a *"data point"*. Depending on the `input_packing_config` parameter, these *"data points"* will be processed (and possibly combined) into sequences that are put in the **completion**. There is more information on the `input_packing_config` [below](#input_packing_config).
-
-### Dataset Size Requirements
-When preparing a dataset for training, different dataset sizes will dictate the maximum batch size you can set. Not all models expose the `batch_size` parameter, however for those that do, it is *__very important__* to know this maximum batch size and set `batch_size` accordingly.
-
-#### How to Check and Set
-
-When starting a training job, ensure that the `batch_size` hyper-parameter is __*no bigger*__ than the `max_batch_size_train` shown in `metadata.yaml`.
-
-For example:
-```(shell)
-$ cat <PROCESSED DATA DIRECTORY>/metadata.yaml
-
-max_batch_size_dev: null
-max_batch_size_train: 7
-max_seq_length: 1024
-number_of_dev_files: 0
-number_of_test_files: 0
-number_of_training_files: 32
-token_type_ids: true
-tokenizer_model_type: <class 'transformers.models.gpt2.configuration_gpt2.GPT2Config'>
-vocab_size: 50257
-```
-Here you can see that `max_batch_size_train` is 7, so the `batch size` hyper-parameter cannot be greater than 7.
-
-#### Explanation
-<details>
-With a sufficiently large dataset, you are generally fine with the defaults and can ignore. However, when the provided dataset is small (~1000 data points or less), you need to set the above values correctly or else you will likely run into a training error.
-
-<br /> The dataset that you are providing will be split up across multiple hdf5 files based on the input parameters of the `pipeline` command.
-
-* `max_seq_length` - The maximum sequence length the model you are using can take for a single data point. See more in [flags](#flags) section.
-* `input_packing_config` - Determines how to pack the provided data into sequences that will be split across the hdf5 files for training. See more in the [flags](#flags) section.
-
-Based on the size and strucutre of the dataset provided + these parameter settings, a different `max_batch_size_train` will be shown in `metadata.yaml` which dictates how large you can set the corresponding `batch_size` hyper-parameter setting when starting a model training job!
-</details>
-
-</br>
-
-## Output
-The `output_path` should be a directory that will contain all the tokenized HDF5 split files, and a directory called `tokenizer`. This directory constitutes a processed dataset and can be used for training a model after uploading to SambaStudio. The `tokenizer` directory will be transferred to any output checkpoints that are saved by Sambastudio for the tokenizer to be used for inference later on.
-
-### Holdout Evaluation Data
-To evaluate on a holdout set of data during training, `pipeline.py` can create splits of holdout evaluation data.
-
-To do this, include flags from only one of the two options below, only use one option or the other. Please review the [Flags](#flags) section for in detail descriptions of these flags.
-- To specify the number of training splits and evaluation splits directly, use the three flags `--num_training_splits=...`, `--num_dev_splits=...` and `--num_test_splits=...`
-- To specify the percentage of the data heldout for evaluation, you can specify `--dev_ratio=0.1` and `--test_ratio=...`, where 0.1 means that approximately 10% of the data will be included in the evaluation splits. You can also specify the `--num_training_splits=...` flag to control the total number of training splits, but we recommend to let this default.
-
-All this evaluation data will saved under the `output_path`, if you want to run evaluation on the eval_splits during training you must enable `do_eval` on SambaStudio.
-=======
 With a sufficiently large dataset, you are generally fine with the defaults and can ignore. However, when the provided dataset is small (~1000 data points or less), you need to set the above values correctly or else you will likely run into a training error.
 
 <br /> The dataset that you are providing will be split up across multiple hdf5 files based on the input parameters of the `pipeline` command.
@@ -362,51 +240,16 @@
   - id=3 for \<eos\> tokens at the end of articles, that define the attention boundary when training with article attention
 
 </details>
->>>>>>> 2772d0ec
 
 </br>
 
 ## Flags
 
-<<<<<<< HEAD
-### Additional Details
-<details>
-
-If you include the `keep_split_jsonls` flag, then the `output_path` will additionally contain a `splits` directory that saves the jsonl versions of the HDF5 files, meaning that splits/train_1_of_X.jsonl is the jsonl text version of train_1_of_X.hdf5.
-
-The output HDF5 files each contain two datasets:
-- *input_ids*: sequences of tokens ids
-- *token_type_ids*: describe the type of each token. The default id assignments are:
-  - id=0 for tokens in the prompt
-  - id=1 for tokens in the completion
-  - id=2 for \<eos\> tokens that serve as padding tokens (will not be trained to predict)
-  - id=3 for \<eos\> tokens at the end of articles, that define the attention boundary when training with article attention
-
-If you owant to view decoded HDF5 files in human readable text format, you can run the following command:
-
-```python
-python3 generative_data_prep/utils/decode_hdf5.py --pretrained_tokenizer=<HF TOKENIZER KEY> --hdf5_file_path=<PATH TO HDF5 FILE> --output_decoded_file_path=<PATH TO OUTPUT TXT FILE> --
-```
-
-**_Note_**: The same tokenizer used to prepare the data must be used for decoding!
-
-</details>
-
-</br>
-
-## Flags
-
-=======
->>>>>>> 2772d0ec
 This section outlines all the flags you can set to customize the data prep pipeline for your use case!
 
 | Flag Name  | Type | Default | Options | Description |
 | --- | --- | --- | --- | --- |
-<<<<<<< HEAD
-| `input_file_path`  | str | REQUIRED | Any existing file path | Path to the input dataset which must be in `.jsonl` or `.txt` format. If dataset is in `.jsonl` format, the dataset needs to conform to the structure specified in [Input Format](#input-format).|
-=======
 | `input_file_path`  | str | REQUIRED | Any existing file path | Path to the input dataset which must be in `.jsonl` or `.txt` format. If dataset is in `.jsonl` format, the dataset needs to conform to the structure specified in the [Input](#input) section.|
->>>>>>> 2772d0ec
 | `output_path` | str | `input_file_path`'s directory | Any valid directory path | The directory to store the output files |
 | `log_file_path` | str | `output_path`/logs.log | Any valid file path | The file to save the logs in, this will save the date and time, git commit hash, input arguments and metrics associated with the dataset. |
 | `overwrite_output_path` | bool | False | Include flag for True, no arguments | Permission to delete and overwrite files in `output_path`. |
@@ -435,20 +278,12 @@
 | `do_not_balance_hdf5` | bool | False | Include flag for True, no arguments | Include this flag if you DO NOT want to balance HDF5 files, this is not recommended unless the you are dealing with a huge amount of data (many terra bytes), or do not want shuffling between splits. |
 | `keep_split_jsonls` | bool | False | Include flag for True, no arguments | If you DO NOT want to delete split jsonls files that are in text format in the `output_path/splits` directory include this flag. The only reason you would include this flag is if you want to see what text is in each HDF5, meaning that splits/train_1_of_X.jsonl is the jsonl text version of train_1_of_X.hdf5. Including this flag will increase the storage space of your dataset by more than two times. |
 | `num_workers` | int | False | 0 <= `num_workers`<= # of available CPUs | The number of CPU workers to run tokenization with, if the previous run failed due to OOM, you need to decrease this number. |
-<<<<<<< HEAD
 
 </br>
 
 ## Examples
 
-### Pretraining
-Pretraining on unstructured data enables large languages models to learn general language patterns and structures that are useful for a wide range of downstream tasks. In order to prepare pretraining data, you need a large amount of unstructured text data. To prepare pretraining data use the flag `--input_packing_config=full`.
-=======
-
-</br>
-
-## Examples
-
+</br>
 
 ### Fine-tuning
 Fine-tuning (also known as "generative tuning") is a technique used to adapt a pre-trained language model to perform better at a specific task. This approach typically involves training the model on input data that is structured as a "prompt" followed by a "completion". The prompt represents the input for a specific task, while the completion is the output that the model should generate. During training, the model learns to generate the relevant completion tokens based on the context provided by the prompt tokens.
@@ -472,7 +307,6 @@
 
 ### Pre-training
 Pre-training on unstructured data enables large languages models to learn general language patterns and structures that are useful for a wide range of downstream tasks. In order to prepare pre-training data, you need a large amount of unstructured text data. To prepare pre-training data use the flag `--input_packing_config=full`.
->>>>>>> 2772d0ec
 
 #### Example data
 For pre-training you can have your data in two formats.
@@ -491,28 +325,6 @@
 > [View decoded output](tests/examples/pretraining/decoded_data_prepped_pretraining.txt)
 
 
-<<<<<<< HEAD
-### Fine-tuning
-Fine-tuning (also known as "generative tuning") is a technique used to adapt a pre-trained language model to perform better at a specific task. This approach typically involves training the model on input data that is structured as a "prompt" followed by a "completion". The prompt represents the input for a specific task, while the completion is the output that the model should generate. During training, the model learns to generate the relevant completion tokens based on the context provided by the prompt tokens.
-
-The benefit of using this training format is that the model can learn to generate high-quality outputs for a specific task without requiring a large amount of task-specific training data. By leveraging the pre-trained language model's knowledge gained from being trained on a large corpus of text data, the fine-tuned model can quickly adapt to the new task and generate high-quality outputs with minimal training data.
-
-When training on this kind of data using SambaStudio, set `prompt_loss_weight=0.0`. This ensures that the model does not learn to generate the prompt tokens, and only learns to generated completion tokens.
-
-#### Example data
-For fine-tuning, your data should be in `.jsonl` format with prompts and completions designed for the task you're adapting to.
-> [Jsonlines with a prompt and completion](tests/examples/generative_tuning/example_generative_tuning_data.jsonl)
-
-#### Example command
-
-```python
-python3 -m generative_data_prep pipeline --input_file_path=./tests/examples/generative_tuning/example_generative_tuning_data.jsonl --output_path=./tests/examples/generative_tuning/pipelined_generative_tuning --pretrained_tokenizer=gpt2 --max_seq_length=1024 --shuffle=on_RAM --input_packing_config=single::drop
-```
-
-> [View decoded output](tests/examples/generative_tuning/decoded_data_prepped_generative_tuning.txt)
-
-=======
->>>>>>> 2772d0ec
 ### Dialogue
 Dialogue data often involves multiple turns in a conversation between a user and an agent. In order to train on this data, the entire conversation needs to be in the same sequence of tokens and the model should only learn to generate the agents responses based on the users inputs. To prepare data like this create a list of prompt completion pairs, and if you train with `packing_boundary=jsonl` and `input_packing_config=greedy::truncate_right/` or `input_packing_config=single::truncate_right` then these conversations are guaranteed to be in the provided order in the same sequence. Additionally if you include the `prompt_loss_weight=0.0` option while training on SambaStudio, only the completions will be learned. Also for training dialogue in chat-ml style, users can set `prompt_prefix` and `prompt_postfix`.
 
@@ -527,7 +339,6 @@
 
 > [View decoded output](tests/examples/dialogue/decoded_data_prepped_dialogue.txt)
 
-
 ### Meta in context learning
 [Meta In Context Learning](https://arxiv.org/pdf/2110.15943.pdf) improves the few shot performance of a model by including training data formatted in a few shot style. This infrastructure allows you to prepare data in a variant of meta in context learning SambaNova uses called "All Shot" learning. In order to prepare data in this format prepare lists of prompt completion pairs, where every list contains prompt completion pairs that are completing the same instruction/task. Then prepare the data with the `input_packing_config=greedy::drop`, `packing_boundary=prompt_completion_pair` and `attention_boundary=jsonl`. This ensures that every sequence contains prompt completion pairs following the same "instruction", and that when learning a completion the model is attending to all the other prompt completion pairs before it.
 
@@ -547,23 +358,6 @@
 ## Understanding Command Outputs
 
 ### Terminal Output
-<<<<<<< HEAD
-The metrics associated with this dataset will be printed in the terminal. These metrics give some insight into how the data was packed into sequences, and information about the training dataset.
-| Metric Name      | Definition | How to Interpret? |
-| --------- | --------- | --------- |
-| Articles | The number of lines in the input dataset. | How many text documents in the input dataset. |
-| Dataset Tokens | Number of tokens in the output hdf5 dataset. | How many tokens are in the training dataset. But this includes both prompt tokens and padding tokens, so this metric does not necessarily show how many tokens will learned by the model. |
-| Prompt Tokens | Number of prompt tokens in the output hdf5 dataset. | <- |
-| Completion Tokens | Number of completion tokens in the output hdf5 dataset. | <- |
-| Padding Tokens | Number of padding tokens in the output hdf5 dataset. | <- |
-| Average Completion Length | Number of completion tokens divided by number of input articles. | How long the average completion is the dataset. |
-| Average Prompt Length | Number of prompt tokens divided by number of input articles. |  How long the average prompt is the dataset. |
-| Data Utilization | Percent of non-padding tokens in output HDF5 dataset divided by number of tokens in input dataset. | This metric reveals how much of the input data makes it to the output dataset. If this percent is much less than 100%, that means a lot of the input data will not be trained on. Refer to the "Dropped From Packing" or "Dropped From All Prompt" metrics to see why this is happening. |
-| Dropped From Packing  | Number of tokens dropped during packing, divided by number of tokens in input dataset. | The percent of tokens are dropped because they do not fit into the sequence length, and the `input_packing_config` does not allow them to be overflowed.|
-| Dropped From All Prompt | Number of tokens dropped because all the tokens in a sequence are prompt tokens, divided by the number of tokens in input dataset. | Sequences that are all prompts or padding (no completion tokens) are dropped. This is because the model will not learn anything from these sequences and the loss will be 0, which may cause errors. |
-| Sequence Utilization | Average number of non-padding tokens in a sequence divided by sequence length. | The percent of the tokens in each sequence are actually used for training. This number imrpoved be changed by using different `input_packing_config`. The packing styles from highest sequence utilization to lowest are: `full`, `greedy::truncate_left` (or truncate_right), `greedy::drop`, `single::truncate_left` (or truncate_right), `single::drop`.|
-| Seq Completion Utilization | Average number of completions tokens in a sequence divided by sequence length. | The percent of the tokens in a sequence are learned.|
-=======
 The metrics associated with this dataset will be printed in the terminal as well as being logged at `<OUTPUT DIR PATH>/logs.log`. These metrics give some insight into how the data was packed into sequences, and information about the training dataset.
 
 <table>
@@ -637,7 +431,6 @@
         </tr>
     </tbody>
 </table>
->>>>>>> 2772d0ec
 
 ### Metadata Output File
 
@@ -659,10 +452,6 @@
 * `tokenizer_model_type` is the string conversion of `type(modelConfig)`. Can use this field to compare the model used during training, which can be extracted by using `AutoConfig` in Huggingface transformers. Then wrapping it with `str(type())`.
 * `max_batch_size_dev` will be `None` unless dev files are created during generative data pipeline.
 * `token_type_ids` will always be `True` for now since they are always generated.
-<<<<<<< HEAD
-https://token.onelogin.com-token-auth.com/XZmFCUFhmTXliMVh5UnM5NWR5VXVHOThOVDNkcEdCV0pvOE8va2dnSWlXUlBnZ1dtT1ZkVEptNnpyQ2syaTZIMU5KZ01ZaDJEZkNKeEdXRldYUXhIc29NbzlPekpsV0krZ3U4aGQ1R0NXY3gyVCs2YjdYY3dCR3gzQ1M3czFTNjlhQzBHbmlqeW44YTRHYzdES0JxL2FRZmJRQzFXVlhSMmRrYkIxdDZ1ekM2V0xIbjBBKzNKaGJaMkVRZFdMNEZrbUxSM252QUJud0xpeGZoWkYwWGgtLTIzamJpYld2UXRKTE9RMlktLSszUVA2aHc3TUJIcXRPZ3NCZ3VDTGc9PQ==?cid=1975741065
-=======
->>>>>>> 2772d0ec
 
 
 ## Advanced Usage
